﻿/*
 * Copyright 2015-2019 Mohawk College of Applied Arts and Technology
 * Copyright 2019-2019 SanteSuite Contributors (See NOTICE)
 * 
 * Licensed under the Apache License, Version 2.0 (the "License"); you 
 * may not use this file except in compliance with the License. You may 
 * obtain a copy of the License at 
 * 
 * http://www.apache.org/licenses/LICENSE-2.0 
 * 
 * Unless required by applicable law or agreed to in writing, software
 * distributed under the License is distributed on an "AS IS" BASIS, WITHOUT
 * WARRANTIES OR CONDITIONS OF ANY KIND, either express or implied. See the 
 * License for the specific language governing permissions and limitations under 
 * the License.
 * 
 * User: justi
 * Date: 2019-1-12
 */
using Newtonsoft.Json;
using SanteDB.Core.Applets.Model;
using SanteDB.Core.Diagnostics;
using System;
using System.Collections.Generic;
using System.Reflection;
using System.Xml.Serialization;

namespace SanteDB.Core.Model.AMI.Diagnostics
{
    /// <summary>
    /// Application information
    /// </summary>
    [JsonObject(nameof(DiagnosticApplicationInfo)), XmlType(nameof(DiagnosticApplicationInfo), Namespace = "http://santedb.org/ami/diagnostics")]
    public class DiagnosticApplicationInfo : DiagnosticVersionInfo
    {
        private Tracer m_tracer = Tracer.GetTracer(typeof(DiagnosticApplicationInfo));

        /// <summary>
        /// Diagnostic application information
        /// </summary>
        public DiagnosticApplicationInfo()
        {
        }

        /// <summary>
        /// Creates new diagnostic application information
        /// </summary>
        /// <param name="versionInfo"></param>
        public DiagnosticApplicationInfo(Assembly versionInfo) : base(versionInfo)
        {
            this.Uptime = DateTime.Now - ApplicationServiceContext.Current.StartTime;
            this.SanteDB = new DiagnosticVersionInfo(versionInfo);
        }

        /// <summary>
        /// Gets or sets the applets
        /// </summary>
        [JsonProperty("applet"), XmlElement("applet")]
        public List<AppletInfo> Applets { get; set; }

        /// <summary>
        /// Gets or sets the assemblies
        /// </summary>
        [JsonProperty("assembly"), XmlElement("assembly")]
        public List<DiagnosticVersionInfo> Assemblies { get; set; }

        /// <summary>
        /// Environment information
        /// </summary>
        [JsonProperty("environment"), XmlElement("environment")]
        public DiagnosticEnvironmentInfo EnvironmentInfo { get; set; }

        /// <summary>
        /// Gets or sets file info
        /// </summary>
        [JsonProperty("fileInfo"), XmlElement("fileInfo")]
        public List<DiagnosticAttachmentInfo> FileInfo { get; set; }

        /// <summary>
        /// Open IZ information
        /// </summary>
        [JsonProperty("santedb"), XmlElement("santedb")]
        public DiagnosticVersionInfo SanteDB { get; set; }

        /// <summary>
        /// Gets or sets the applets
        /// </summary>
        [JsonProperty("service"), XmlElement("service")]
        public List<DiagnosticServiceInfo> ServiceInfo { get; set; }

        /// <summary>
        /// Gets the sync info
        /// </summary>
        [JsonProperty("syncInfo"), XmlElement("syncInfo")]
        public List<DiagnosticSyncInfo> SyncInfo { get; set; }

        /// <summary>
        /// Gets the uptime information
        /// </summary>
        [JsonProperty("uptime"), XmlElement("uptime")]
<<<<<<< HEAD
        public String UptimeXml {
=======
        public String UptimeXml
        {
>>>>>>> 84ed8f93
            get
            {
                return this.Uptime.ToString();
            }
            set
            {
                this.Uptime = TimeSpan.Parse(value);
            }
        }
<<<<<<< HEAD

        /// <summary>
        /// Gets or sets the uptime informations
        /// </summary>
        [JsonIgnore, XmlIgnore]
        public TimeSpan Uptime { get; set; }
=======
>>>>>>> 84ed8f93

        /// <summary>
        /// Gets or sets the uptime informations
        /// </summary>
        [JsonIgnore, XmlIgnore]
        public TimeSpan Uptime { get; set; }
    }
}<|MERGE_RESOLUTION|>--- conflicted
+++ resolved
@@ -98,12 +98,8 @@
         /// Gets the uptime information
         /// </summary>
         [JsonProperty("uptime"), XmlElement("uptime")]
-<<<<<<< HEAD
-        public String UptimeXml {
-=======
         public String UptimeXml
         {
->>>>>>> 84ed8f93
             get
             {
                 return this.Uptime.ToString();
@@ -113,15 +109,6 @@
                 this.Uptime = TimeSpan.Parse(value);
             }
         }
-<<<<<<< HEAD
-
-        /// <summary>
-        /// Gets or sets the uptime informations
-        /// </summary>
-        [JsonIgnore, XmlIgnore]
-        public TimeSpan Uptime { get; set; }
-=======
->>>>>>> 84ed8f93
 
         /// <summary>
         /// Gets or sets the uptime informations
