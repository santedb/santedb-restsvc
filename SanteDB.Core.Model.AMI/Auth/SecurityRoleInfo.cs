--- conflicted
+++ resolved
@@ -2,19 +2,19 @@
  * Copyright (C) 2021 - 2021, SanteSuite Inc. and the SanteSuite Contributors (See NOTICE.md for full copyright notices)
  * Copyright (C) 2019 - 2021, Fyfe Software Inc. and the SanteSuite Contributors
  * Portions Copyright (C) 2015-2018 Mohawk College of Applied Arts and Technology
- * 
- * Licensed under the Apache License, Version 2.0 (the "License"); you 
- * may not use this file except in compliance with the License. You may 
- * obtain a copy of the License at 
- * 
- * http://www.apache.org/licenses/LICENSE-2.0 
- * 
+ *
+ * Licensed under the Apache License, Version 2.0 (the "License"); you
+ * may not use this file except in compliance with the License. You may
+ * obtain a copy of the License at
+ *
+ * http://www.apache.org/licenses/LICENSE-2.0
+ *
  * Unless required by applicable law or agreed to in writing, software
  * distributed under the License is distributed on an "AS IS" BASIS, WITHOUT
- * WARRANTIES OR CONDITIONS OF ANY KIND, either express or implied. See the 
- * License for the specific language governing permissions and limitations under 
+ * WARRANTIES OR CONDITIONS OF ANY KIND, either express or implied. See the
+ * License for the specific language governing permissions and limitations under
  * the License.
- * 
+ *
  * User: fyfej
  * Date: 2021-8-5
  */
@@ -24,12 +24,9 @@
 using System.Collections.Generic;
 using System.Linq;
 using System.Xml.Serialization;
-<<<<<<< HEAD
 using Newtonsoft.Json;
 using SanteDB.Core.Model.Security;
 using SanteDB.Core.Security.Services;
-=======
->>>>>>> d3a0b5db
 
 namespace SanteDB.Core.Model.AMI.Auth
 {
@@ -46,7 +43,6 @@
         /// </summary>
         public SecurityRoleInfo()
         {
-
         }
 
         /// <summary>
@@ -56,11 +52,7 @@
         {
             this.Users = role.Users.Select(o => o.UserName).ToList();
             this.Entity = role;
-<<<<<<< HEAD
             this.Policies = pipService.GetPolicies(role).Select(o => new SecurityPolicyInfo(o)).ToList();
-=======
-            this.Policies = role.Policies.Where(o => o.Policy != null).Select(o => new SecurityPolicyInfo(o)).ToList();
->>>>>>> d3a0b5db
         }
 
         /// <summary>
@@ -91,7 +83,6 @@
         [JsonProperty("user")]
         public List<string> Users { get; set; }
 
-
         /// <summary>
         /// Get the key for the object
         /// </summary>
@@ -102,14 +93,12 @@
             set => this.Entity.Key = Guid.Parse(value);
         }
 
-
         /// <summary>
         /// Get the modified on
         /// </summary>
         [JsonIgnore]
         [XmlIgnore]
         public DateTimeOffset ModifiedOn => this.Entity?.ModifiedOn ?? DateTimeOffset.Now;
-
 
         /// <summary>
         /// Get the tag
