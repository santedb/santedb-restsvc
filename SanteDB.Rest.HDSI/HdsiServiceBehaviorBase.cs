﻿/*
 * Copyright (C) 2021 - 2021, SanteSuite Inc. and the SanteSuite Contributors (See NOTICE.md for full copyright notices)
 * Copyright (C) 2019 - 2021, Fyfe Software Inc. and the SanteSuite Contributors
 * Portions Copyright (C) 2015-2018 Mohawk College of Applied Arts and Technology
 *
 * Licensed under the Apache License, Version 2.0 (the "License"); you
 * may not use this file except in compliance with the License. You may
 * obtain a copy of the License at
 *
 * http://www.apache.org/licenses/LICENSE-2.0
 *
 * Unless required by applicable law or agreed to in writing, software
 * distributed under the License is distributed on an "AS IS" BASIS, WITHOUT
 * WARRANTIES OR CONDITIONS OF ANY KIND, either express or implied. See the
 * License for the specific language governing permissions and limitations under
 * the License.
 *
 * User: fyfej
 * Date: 2021-8-5
 */

using RestSrvr;
using RestSrvr.Attributes;
using SanteDB.Core;
using SanteDB.Core.Diagnostics;
using SanteDB.Core.Exceptions;
using SanteDB.Core.Interop;
using SanteDB.Core.Model;
using SanteDB.Core.Model.Acts;
using SanteDB.Core.Model.Collection;
using SanteDB.Core.Model.Entities;
using SanteDB.Core.Model.Interfaces;
using SanteDB.Core.Model.Patch;
using SanteDB.Core.Model.Query;
using SanteDB.Core.Security;
using SanteDB.Core.Security.Services;
using SanteDB.Core.Services;
using SanteDB.Rest.Common;
using SanteDB.Rest.Common.Attributes;
using System;
using System.Collections.Generic;
using System.IO;
using System.Linq;
using System.Net;
using System.Reflection;
using System.Text;
using System.Xml.Schema;
using System.Xml.Serialization;

namespace SanteDB.Rest.HDSI
{
    /// <summary>
    /// Health Data Service Interface (HDSI)
    /// </summary>
    /// <remarks>Represents generic implementation of the the Health Data Service Interface (HDSI) contract</remarks>
    [ServiceBehavior(Name = "HDSI", InstanceMode = ServiceInstanceMode.Singleton)]
    public abstract class HdsiServiceBehaviorBase : IHdsiServiceContract
    {
        /// <summary>
        /// The trace source for HDSI based implementations
        /// </summary>
        protected Tracer m_traceSource = Tracer.GetTracer(typeof(HdsiServiceBehaviorBase));

        /// <summary>
        /// Get resource handler
        /// </summary>
        protected abstract ResourceHandlerTool GetResourceHandler();

        /// <summary>
        /// HDSI Service Behavior
        /// </summary>
        public HdsiServiceBehaviorBase()
        {
        }

        /// <summary>
        /// Create content location
        /// </summary>
        protected String CreateContentLocation(params Object[] parts)
        {
            var requestUri = RestOperationContext.Current.IncomingRequest.Url;
            UriBuilder uriBuilder = new UriBuilder();
            uriBuilder.Scheme = requestUri.Scheme;
            uriBuilder.Host = requestUri.Host;
            uriBuilder.Port = requestUri.Port;
            uriBuilder.Path = RestOperationContext.Current.ServiceEndpoint.Description.ListenUri.AbsolutePath;
            if (!uriBuilder.Path.EndsWith("/"))
                uriBuilder.Path += "/";
            uriBuilder.Path += String.Join("/", parts);
            return uriBuilder.ToString();
        }

        /// <summary>
        /// Perform an ACL check
        /// </summary>
        private void AclCheck(Object handler, String action)
        {
            foreach (var dmn in this.GetDemands(handler, action))
                ApplicationServiceContext.Current.GetService<IPolicyEnforcementService>().Demand(dmn);
        }

        /// <summary>
        /// Get demands
        /// </summary>
        private String[] GetDemands(object handler, string action)
        {
            var demands = handler.GetType().GetMethods().Where(o => o.Name == action).SelectMany(method => method.GetCustomAttributes<DemandAttribute>());
            if (demands.Any(o => o.Override))
                return demands.Where(o => o.Override).Select(o => o.PolicyId).ToArray();
            else
                return demands.Select(o => o.PolicyId).ToArray();
        }

        /// <summary>
        /// Ping the server
        /// </summary>
        public void Ping()
        {
            this.ThrowIfNotReady();
            RestOperationContext.Current.OutgoingResponse.StatusCode = (int)System.Net.HttpStatusCode.NoContent;
        }

        /// <summary>
        /// Create the specified resource
        /// </summary>
        public virtual IdentifiedData Create(string resourceType, IdentifiedData body)
        {
            this.ThrowIfNotReady();

            try
            {
                var handler = this.GetResourceHandler().GetResourceHandler<IHdsiServiceContract>(resourceType);
                if (handler != null)
                {
                    this.AclCheck(handler, nameof(IApiResourceHandler.Create));
                    var retVal = handler.Create(body, false) as IdentifiedData;
                    var versioned = retVal as IVersionedEntity;

                    if (retVal == null)
                        return null;
                    else
                    {
                        RestOperationContext.Current.OutgoingResponse.StatusCode = 201;
                        RestOperationContext.Current.OutgoingResponse.SetETag(retVal.Tag);
                        if (versioned != null)
                            RestOperationContext.Current.OutgoingResponse.Headers.Add(HttpResponseHeader.ContentLocation, this.CreateContentLocation(resourceType, retVal.Key, "_history", versioned.VersionKey));
                        else
                            RestOperationContext.Current.OutgoingResponse.Headers.Add(HttpResponseHeader.ContentLocation, this.CreateContentLocation(resourceType, retVal.Key));

                        return retVal;
                    }
                }
                else
                    throw new FileNotFoundException(resourceType);
            }
            catch (Exception e)
            {
                var remoteEndpoint = RestOperationContext.Current.IncomingRequest.RemoteEndPoint;
                this.m_traceSource.TraceError(String.Format("{0} - {1}", remoteEndpoint?.Address, e.ToString()));
                throw new Exception($"Error creating {body}", e);
            }
        }

        /// <summary>
        /// Create or update the specified object
        /// </summary>
        public virtual IdentifiedData CreateUpdate(string resourceType, string id, IdentifiedData body)
        {
            this.ThrowIfNotReady();
            try
            {
                var handler = this.GetResourceHandler().GetResourceHandler<IHdsiServiceContract>(resourceType);
                if (handler != null)
                {
                    this.AclCheck(handler, nameof(IApiResourceHandler.Create));
                    var retVal = handler.Create(body, true) as IdentifiedData;
                    var versioned = retVal as IVersionedEntity;

                    if (retVal == null)
                        return null;
                    else
                    {
                        RestOperationContext.Current.OutgoingResponse.StatusCode = 201;
                        RestOperationContext.Current.OutgoingResponse.SetETag(retVal.Tag);

                        if (versioned != null)
                            RestOperationContext.Current.OutgoingResponse.Headers.Add(HttpResponseHeader.ContentLocation, this.CreateContentLocation(resourceType, id, "_history", versioned.VersionKey));
                        else
                            RestOperationContext.Current.OutgoingResponse.Headers.Add(HttpResponseHeader.ContentLocation, this.CreateContentLocation(resourceType, id));

                        return retVal;
                    }
                }
                else
                    throw new FileNotFoundException(resourceType);
            }
            catch (Exception e)
            {
                var remoteEndpoint = RestOperationContext.Current.IncomingRequest.RemoteEndPoint;
                this.m_traceSource.TraceError(String.Format("{0} - {1}", remoteEndpoint?.Address, e.ToString()));
                throw new Exception($"Error creating/updating {body}", e);
            }
        }

        /// <summary>
        /// Get the specified object
        /// </summary>
        [UrlParameter("_bundle", typeof(bool), "Return dependent objects in a bundle")]
        [UrlParameter("_all", typeof(bool), "Return all dependent properties (force load them from DB)")]
        public virtual IdentifiedData Get(string resourceType, string id)
        {
            this.ThrowIfNotReady();

            try
            {
                var handler = this.GetResourceHandler().GetResourceHandler<IHdsiServiceContract>(resourceType);
                if (handler != null)
                {
                    if (handler is IChainedApiResourceHandler chainedHandler && chainedHandler.TryGetChainedResource(id, ChildObjectScopeBinding.Class, out IApiChildResourceHandler childHandler))
                    {
                        return this.AssociationSearch(resourceType, id) as IdentifiedData;
                    }

                    this.AclCheck(handler, nameof(IApiResourceHandler.Get));
                    var retVal = handler.Get(Guid.Parse(id), Guid.Empty) as IdentifiedData;
                    if (retVal == null)
                        throw new FileNotFoundException(id);

                    RestOperationContext.Current.OutgoingResponse.SetETag(retVal.Tag);
                    RestOperationContext.Current.OutgoingResponse.SetLastModified(retVal.ModifiedOn.DateTime);

                    // HTTP IF headers?
                    if (RestOperationContext.Current.IncomingRequest.GetIfModifiedSince() != null &&
                        retVal.ModifiedOn <= RestOperationContext.Current.IncomingRequest.GetIfModifiedSince() ||
                        RestOperationContext.Current.IncomingRequest.GetIfNoneMatch()?.Any(o => retVal.Tag == o) == true)
                    {
                        RestOperationContext.Current.OutgoingResponse.StatusCode = 304;
                        return null;
                    }
                    else if (RestOperationContext.Current.IncomingRequest.QueryString["_bundle"] == "true" ||
                        RestOperationContext.Current.IncomingRequest.QueryString["_all"] == "true")
                    {
                        retVal = retVal.GetLocked();
                        ObjectExpander.ExpandProperties(retVal, SanteDB.Core.Model.Query.NameValueCollection.ParseQueryString(RestOperationContext.Current.IncomingRequest.Url.Query));
                        ObjectExpander.ExcludeProperties(retVal, SanteDB.Core.Model.Query.NameValueCollection.ParseQueryString(RestOperationContext.Current.IncomingRequest.Url.Query));
                        return Bundle.CreateBundle(retVal);
                    }
                    else
                    {
                        return retVal;
                    }
                }
                else
                    throw new FileNotFoundException(resourceType);
            }
            catch (Exception e)
            {
                var remoteEndpoint = RestOperationContext.Current.IncomingRequest.RemoteEndPoint;
                this.m_traceSource.TraceError(String.Format("{0} - {1}", remoteEndpoint?.Address, e.ToString()));
                throw new Exception($"Error getting {resourceType}/{id}", e);
            }
        }

        /// <summary>
        /// Gets a specific version of a resource
        /// </summary>
        [UrlParameter("_bundle", typeof(bool), "Return dependent objects in a bundle")]
        public virtual IdentifiedData GetVersion(string resourceType, string id, string versionId)
        {
            this.ThrowIfNotReady();
            try
            {
                var handler = this.GetResourceHandler().GetResourceHandler<IHdsiServiceContract>(resourceType);
                if (handler != null)
                {
                    this.AclCheck(handler, nameof(IApiResourceHandler.Get));
                    var retVal = handler.Get(Guid.Parse(id), Guid.Parse(versionId)) as IdentifiedData;
                    if (retVal == null)
                        throw new FileNotFoundException(id);

                    if (RestOperationContext.Current.IncomingRequest.QueryString["_bundle"] == "true")
                        return Bundle.CreateBundle(retVal);
                    else
                    {
                        RestOperationContext.Current.OutgoingResponse.SetETag(retVal.Tag);
                        return retVal;
                    }
                }
                else
                    throw new FileNotFoundException(resourceType);
            }
            catch (Exception e)
            {
                var remoteEndpoint = RestOperationContext.Current.IncomingRequest.RemoteEndPoint;
                this.m_traceSource.TraceError(String.Format("{0} - {1}", remoteEndpoint?.Address, e.ToString()));
                throw new Exception($"Error getting version {resourceType}/{id}/history/{versionId}", e);
            }
        }

        /// <summary>
        /// Get the schema which defines this service
        /// </summary>
        public XmlSchema GetSchema(int schemaId)
        {
            this.ThrowIfNotReady();
            try
            {
                XmlSchemas schemaCollection = new XmlSchemas();

                XmlReflectionImporter importer = new XmlReflectionImporter("http://santedb.org/model");
                XmlSchemaExporter exporter = new XmlSchemaExporter(schemaCollection);

                foreach (var cls in this.GetResourceHandler().Handlers.Where(o => o.Scope == typeof(IHdsiServiceContract)).Select(o => o.Type))
                    exporter.ExportTypeMapping(importer.ImportTypeMapping(cls, "http://santedb.org/model"));

                if (schemaId > schemaCollection.Count)
                {
                    RestOperationContext.Current.OutgoingResponse.StatusCode = 404;
                    return null;
                }
                else
                {
                    RestOperationContext.Current.OutgoingResponse.StatusCode = 200;
                    RestOperationContext.Current.OutgoingResponse.ContentType = "text/xml";
                    return schemaCollection[schemaId];
                }
            }
            catch (Exception e)
            {
                //                RestOperationContext.Current.OutgoingResponse.StatusCode = System.Net.HttpStatusCode.InternalServerError;
                var remoteEndpoint = RestOperationContext.Current.IncomingRequest.RemoteEndPoint;
                this.m_traceSource.TraceError(String.Format("{0} - {1}", remoteEndpoint?.Address, e.ToString()));
                return null;
            }
        }

        /// <summary>
        /// Gets the recent history an object
        /// </summary>
        [UrlParameter("_since", typeof(Guid), "The last version of the object that should be returned")]
        public virtual IdentifiedData History(string resourceType, string id)
        {
            this.ThrowIfNotReady();
            try
            {
                var handler = this.GetResourceHandler().GetResourceHandler<IHdsiServiceContract>(resourceType);

                if (handler != null)
                {
                    String since = RestOperationContext.Current.IncomingRequest.QueryString["_since"];
                    Guid sinceGuid = since != null ? Guid.Parse(since) : Guid.Empty;

                    // Query
                    this.AclCheck(handler, nameof(IApiResourceHandler.Get));
                    var retVal = handler.Get(Guid.Parse(id), Guid.Empty) as IVersionedEntity;
                    List<IVersionedEntity> histItm = new List<IVersionedEntity>() { retVal };
                    while (retVal.PreviousVersionKey.HasValue)
                    {
                        retVal = handler.Get(Guid.Parse(id), retVal.PreviousVersionKey.Value) as IVersionedEntity;
                        if (retVal != null)
                            histItm.Add(retVal);
                        // Should we stop fetching?
                        if (retVal?.VersionKey == sinceGuid)
                            break;
                    }

                    // Lock the item
                    return new Bundle(histItm.OfType<IdentifiedData>(), 0, histItm.Count);
                }
                else
                    throw new FileNotFoundException(resourceType);
            }
            catch (Exception e)
            {
                var remoteEndpoint = RestOperationContext.Current.IncomingRequest.RemoteEndPoint;
                this.m_traceSource.TraceError(String.Format("{0} - {1}", remoteEndpoint?.Address, e.ToString()));
                throw new Exception($"Error getting history for {resourceType}/{id}");
            }
        }

        /// <summary>
        /// Perform a search on the specified resource type
        /// </summary>
        [UrlParameter("_offset", typeof(int), "The offet of the first result to return")]
        [UrlParameter("_count", typeof(int), "The count of items to return in this result set")]
        [UrlParameter("_orderBy", typeof(string), "Instructs the result set to be ordered")]
        [UrlParameter("_includeRefs", typeof(bool), "True if all referenced objects should be loaded")]
        [UrlParameter("_all", typeof(bool), "True if all properties should be expanded")]
        [UrlParameter("_expand", typeof(string), "The names of the properties which should be forced loaded", Multiple = true)]
        [UrlParameter("_exclude", typeof(string), "The names of the properties which should removed from the bundle", Multiple = true)]
        public virtual IdentifiedData Search(string resourceType)
        {
            this.ThrowIfNotReady();
            try
            {
                var handler = this.GetResourceHandler().GetResourceHandler<IHdsiServiceContract>(resourceType);
                if (handler != null)
                {
                    String offsetStr = RestOperationContext.Current.IncomingRequest.QueryString["_offset"],
                     countStr = RestOperationContext.Current.IncomingRequest.QueryString["_count"];

                    if (!Int32.TryParse(offsetStr, out int offset))
                        offset = 0;
                    if (!Int32.TryParse(countStr, out int count))
                        count = 100;

                    var query = NameValueCollection.ParseQueryString(RestOperationContext.Current.IncomingRequest.Url.Query); //RestOperationContext.Current.IncomingRequest.QueryString.ToQuery();

                    // Modified on?
                    if (RestOperationContext.Current.IncomingRequest.GetIfModifiedSince() != null)
                        query.Add("modifiedOn", ">" + RestOperationContext.Current.IncomingRequest.GetIfModifiedSince()?.ToString("o"));

                    // No obsoletion time?
                    if (typeof(BaseEntityData).IsAssignableFrom(handler.Type) && !query.ContainsKey("obsoletionTime"))
                        query.Add("obsoletionTime", "null");

                    this.AclCheck(handler, nameof(IApiResourceHandler.Query));

                    var retVal = handler.Query(query, offset, count, out int totalResults).OfType<IdentifiedData>().Select(o => o.GetLocked()).ToList();
                    RestOperationContext.Current.OutgoingResponse.SetLastModified((retVal.OrderByDescending(o => o.ModifiedOn).FirstOrDefault()?.ModifiedOn.DateTime ?? DateTime.Now));

                    // Last modification time and not modified conditions
                    if ((RestOperationContext.Current.IncomingRequest.GetIfModifiedSince() != null ||
                        RestOperationContext.Current.IncomingRequest.GetIfNoneMatch() != null) &&
                        totalResults == 0)
                    {
                        RestOperationContext.Current.OutgoingResponse.StatusCode = 304;
                        return null;
                    }
                    else
                    {
                        if (query.ContainsKey("_all") || query.ContainsKey("_expand") || query.ContainsKey("_exclude"))
                        {
                            var wtp = ApplicationServiceContext.Current.GetService<IThreadPoolService>();
                            retVal.AsParallel().Select((itm) =>
                            {
                                try
                                {
                                    var i = itm as IdentifiedData;
                                    ObjectExpander.ExpandProperties(i, query);
                                    ObjectExpander.ExcludeProperties(i, query);
                                    return true;
                                }
                                catch (Exception e)
                                {
                                    this.m_traceSource.TraceError("Error setting properties: {0}", e);
                                    return false;
                                }
                            }).ToList();
                        }

                        return new Bundle(retVal, offset, totalResults);
                    }
                }
                else
                    throw new FileNotFoundException(resourceType);
            }
            catch (Exception e)
            {
                var remoteEndpoint = RestOperationContext.Current.IncomingRequest.RemoteEndPoint;
                this.m_traceSource.TraceError(String.Format("{0} - {1}", remoteEndpoint?.Address, e.ToString()));
                throw new Exception($"Error searching {resourceType}", e);
            }
        }

        /// <summary>
        /// Get the server's current time
        /// </summary>
        public DateTime Time()
        {
            this.ThrowIfNotReady();
            return DateTime.Now;
        }

        /// <summary>
        /// Update the specified resource
        /// </summary>
        public virtual IdentifiedData Update(string resourceType, string id, IdentifiedData body)
        {
            this.ThrowIfNotReady();
            try
            {
                var handler = this.GetResourceHandler().GetResourceHandler<IHdsiServiceContract>(resourceType);
                if (handler != null)
                {
                    this.AclCheck(handler, nameof(IApiResourceHandler.Update));

                    var retVal = handler.Update(body) as IdentifiedData;
                    var versioned = retVal as IVersionedEntity;

                    if (retVal == null)
                        return null;
                    else
                    {
                        RestOperationContext.Current.OutgoingResponse.StatusCode = 201;
                        RestOperationContext.Current.OutgoingResponse.SetETag(retVal.Tag);

                        if (versioned != null)
                            RestOperationContext.Current.OutgoingResponse.Headers.Add(HttpResponseHeader.ContentLocation, this.CreateContentLocation(resourceType, id, "_history", versioned.VersionKey));
                        else
                            RestOperationContext.Current.OutgoingResponse.Headers.Add(HttpResponseHeader.ContentLocation, this.CreateContentLocation(resourceType, id));

                        return retVal;
                    }
                }
                else
                    throw new FileNotFoundException(resourceType);
            }
            catch (Exception e)
            {
                var remoteEndpoint = RestOperationContext.Current.IncomingRequest.RemoteEndPoint;
                this.m_traceSource.TraceError(String.Format("{0} - {1}", remoteEndpoint?.Address, e.ToString()));
                throw new Exception($"Error updating {resourceType}/{id}", e);
            }
        }

        /// <summary>
        /// Obsolete the specified data
        /// </summary>
        public virtual IdentifiedData Delete(string resourceType, string id)
        {
            this.ThrowIfNotReady();
            try
            {
                var handler = this.GetResourceHandler().GetResourceHandler<IHdsiServiceContract>(resourceType);
                if (handler != null)
                {
                    IdentifiedData retVal = null;
                    switch (RestOperationContext.Current.IncomingRequest.Headers["X-Delete-Mode"]?.ToLower() ?? "obsolete")
                    {
                        case "nullify":
                            if (handler is INullifyResourceHandler)
                            {
                                this.AclCheck(handler, nameof(INullifyResourceHandler.Nullify));
                                retVal = (handler as INullifyResourceHandler).Nullify(Guid.Parse(id)) as IdentifiedData;
                                break;
                            }
                            else
                                throw new NotSupportedException("X-Delete-Mode NULLIFY is not supported on this resource");
                        case "cancel":
                            if (handler is ICancelResourceHandler)
                            {
                                this.AclCheck(handler, nameof(ICancelResourceHandler.Cancel));
                                retVal = (handler as ICancelResourceHandler).Cancel(Guid.Parse(id)) as IdentifiedData;
                                break;
                            }
                            else
                                throw new NotSupportedException("X-Delete-Mode CANCEL is not supported on this resource");
                        case "obsolete":
                            this.AclCheck(handler, nameof(IApiResourceHandler.Obsolete));
                            retVal = handler.Obsolete(Guid.Parse(id)) as IdentifiedData;
                            break;

                        default:
                            throw new InvalidOperationException($"Can't understand X-Delete-Mode header");
                    }

                    var versioned = retVal as IVersionedEntity;

                    RestOperationContext.Current.OutgoingResponse.StatusCode = 201;
                    if (versioned != null)
                        RestOperationContext.Current.OutgoingResponse.Headers.Add(HttpResponseHeader.ContentLocation, this.CreateContentLocation(resourceType, id, "_history", versioned.VersionKey));
                    else
                        RestOperationContext.Current.OutgoingResponse.Headers.Add(HttpResponseHeader.ContentLocation, this.CreateContentLocation(resourceType, id));

                    return retVal;
                }
                else
                    throw new FileNotFoundException(resourceType);
            }
            catch (Exception e)
            {
                var remoteEndpoint = RestOperationContext.Current.IncomingRequest.RemoteEndPoint;
                this.m_traceSource.TraceError(String.Format("{0} - {1}", remoteEndpoint?.Address, e.ToString()));
                throw new Exception($"Error deleting {resourceType}/{id}", e);
            }
        }

        /// <summary>
        /// Perform the search but only return the headers
        /// </summary>
        public virtual void HeadSearch(string resourceType)
        {
            this.ThrowIfNotReady();
            RestOperationContext.Current.IncomingRequest.QueryString.Add("_count", "1");
            this.Search(resourceType);
        }

        /// <summary>
        /// Get just the headers
        /// </summary>
        public virtual void Head(string resourceType, string id)
        {
            this.ThrowIfNotReady();
            this.Get(resourceType, id);
        }

        /// <summary>
        /// Perform a patch on the serviceo
        /// </summary>
        /// <param name="resourceType"></param>
        /// <param name="id"></param>
        /// <param name="body"></param>
        public virtual void Patch(string resourceType, string id, Patch body)
        {
            this.ThrowIfNotReady();
            try
            {
                // Validate
                var match = RestOperationContext.Current.IncomingRequest.Headers["If-Match"];
                if (match == null)
                    throw new InvalidOperationException("Missing If-Match header");

                // Match bin
                var versionId = Guid.ParseExact(match, "N");

                // First we load
                var handler = this.GetResourceHandler().GetResourceHandler<IHdsiServiceContract>(resourceType);

                if (handler == null)
                    throw new FileNotFoundException(resourceType);

                // Next we get the current version
                this.AclCheck(handler, nameof(IApiResourceHandler.Get));

                var existing = handler.Get(Guid.Parse(id), Guid.Empty) as IdentifiedData;
                var force = Convert.ToBoolean(RestOperationContext.Current.IncomingRequest.Headers["X-Patch-Force"] ?? "false");

                if (existing == null)
                    throw new FileNotFoundException($"/{resourceType}/{id}/history/{versionId}");
                else if (existing.Tag != match && !force)
                {
                    this.m_traceSource.TraceError("Object {0} ETAG is {1} but If-Match specified {2}", existing.Key, existing.Tag, match);
                    throw new PatchAssertionException(match, existing.Tag, null);
                }
                else if (body == null)
                    throw new ArgumentNullException(nameof(body));
                else
                {
                    // Force load all properties for existing
                    var applied = ApplicationServiceContext.Current.GetService<IPatchService>().Patch(body, existing, force);
                    this.AclCheck(handler, nameof(IApiResourceHandler.Update));
                    var data = handler.Update(applied) as IdentifiedData;
                    RestOperationContext.Current.OutgoingResponse.StatusCode = 204;
                    RestOperationContext.Current.OutgoingResponse.SetETag(data.Tag);
                    RestOperationContext.Current.OutgoingResponse.SetLastModified(applied.ModifiedOn.DateTime);
                    var versioned = (data as IVersionedEntity)?.VersionKey;
                    if (versioned != null)
                        RestOperationContext.Current.OutgoingResponse.Headers.Add(HttpResponseHeader.ContentLocation, this.CreateContentLocation(resourceType, id, "_history", versioned));
                    else
                        RestOperationContext.Current.OutgoingResponse.Headers.Add(HttpResponseHeader.ContentLocation, this.CreateContentLocation(resourceType, id));
                }
            }
            catch (PatchAssertionException e)
            {
                var remoteEndpoint = RestOperationContext.Current.IncomingRequest.RemoteEndPoint;
                this.m_traceSource.TraceWarning(String.Format("{0} - {1}", remoteEndpoint?.Address, e.ToString()));
                throw new Exception($"Assertion failed while patching {resourceType}/{id}", e);
            }
            catch (Exception e)
            {
                var remoteEndpoint = RestOperationContext.Current.IncomingRequest.RemoteEndPoint;
                this.m_traceSource.TraceError(String.Format("{0} - {1}", remoteEndpoint?.Address, e.ToString()));
                throw new Exception($"Error patching {resourceType}/{id}", e);
            }
        }

        /// <summary>
        /// Gets the specifieed patch id
        /// </summary>
        public virtual Patch GetPatch(string resourceType, string id)
        {
            this.ThrowIfNotReady();
            throw new NotImplementedException();
        }

        /// <summary>
        /// Get options
        /// </summary>
        public virtual ServiceOptions Options()
        {
            this.ThrowIfNotReady();
            try
            {
                RestOperationContext.Current.OutgoingResponse.StatusCode = 200;
                RestOperationContext.Current.OutgoingResponse.Headers.Add("Allow", $"GET, PUT, POST, OPTIONS, HEAD, DELETE{(ApplicationServiceContext.Current.GetService<IPatchService>() != null ? ", PATCH" : null)}");
                if (ApplicationServiceContext.Current.GetService<IPatchService>() != null)
                    RestOperationContext.Current.OutgoingResponse.Headers.Add("Accept-Patch", "application/xml+sdb-patch");

                // Service options
                var retVal = new ServiceOptions()
                {
                    InterfaceVersion = "1.0.0.0",
                    Resources = new List<ServiceResourceOptions>()
                };

                // Get the resources which are supported
                foreach (var itm in this.GetResourceHandler().Handlers)
                {
                    var svc = this.ResourceOptions(itm.ResourceName);
                    retVal.Resources.Add(svc);
                }

                return retVal;
            }
            catch (Exception e)
            {
                var remoteEndpoint = RestOperationContext.Current.IncomingRequest.RemoteEndPoint;
                this.m_traceSource.TraceError(String.Format("{0} - {1}", remoteEndpoint?.Address, e.ToString()));
                throw new Exception("Error gathering service options", e);
            }
        }

        /// <summary>
        /// Throw if the service is not ready
        /// </summary>
        public abstract void ThrowIfNotReady();

        /// <summary>
        /// Options resource
        /// </summary>
        public virtual ServiceResourceOptions ResourceOptions(string resourceType)
        {
            var handler = this.GetResourceHandler().GetResourceHandler<IHdsiServiceContract>(resourceType);
            if (handler == null)
                throw new FileNotFoundException(resourceType);
            else
            {
                Func<ResourceCapabilityType, String[]> getCaps = (o) =>
                {
                    switch (o)
                    {
                        case ResourceCapabilityType.Create:
                        case ResourceCapabilityType.CreateOrUpdate:
                            return this.GetDemands(handler, nameof(IApiResourceHandler.Create));

                        case ResourceCapabilityType.Delete:
                            return this.GetDemands(handler, nameof(IApiResourceHandler.Create));

                        case ResourceCapabilityType.Get:
                        case ResourceCapabilityType.GetVersion:
                            return this.GetDemands(handler, nameof(IApiResourceHandler.Get));

                        case ResourceCapabilityType.History:
                        case ResourceCapabilityType.Search:
                            return this.GetDemands(handler, nameof(IApiResourceHandler.Query));

                        case ResourceCapabilityType.Update:
                            return this.GetDemands(handler, nameof(IApiResourceHandler.Update));

                        default:
                            return new string[] { PermissionPolicyIdentifiers.Login };
                    }
                };

                // Get the resource capabilities
                List<ServiceResourceCapability> caps = handler.Capabilities.ToResourceCapabilityStatement(getCaps).ToList();

                // Patching
                if (ApplicationServiceContext.Current.GetService<IPatchService>() != null &&
                    handler.Capabilities.HasFlag(ResourceCapabilityType.Update))
                    caps.Add(new ServiceResourceCapability(ResourceCapabilityType.Patch, this.GetDemands(handler, nameof(IApiResourceHandler.Update))));

                // To expose associated objects
                var childResources = new List<ChildServiceResourceOptions>();
                if (handler is IChainedApiResourceHandler associative)
                {
                    childResources.AddRange(associative.ChildResources.Select(r => new ChildServiceResourceOptions(r.Name, r.PropertyType, r.Capabilities.ToResourceCapabilityStatement(getCaps).ToList(), r.ScopeBinding, ChildObjectClassification.Resource)));
                }
                if (handler is IOperationalApiResourceHandler operational)
                {
                    childResources.AddRange(operational.Operations.Select(o => new ChildServiceResourceOptions(o.Name, typeof(Object), ResourceCapabilityType.Create.ToResourceCapabilityStatement(getCaps).ToList(), o.ScopeBinding, ChildObjectClassification.RpcOperation)));
                }
                // Associateive
                return new ServiceResourceOptions(resourceType, handler.Type, caps, childResources);
            }
        }

        /// <summary>
        /// Perform a search on the specified entity
        /// </summary>
        [UrlParameter("_offset", typeof(int), "The offet of the first result to return")]
        [UrlParameter("_count", typeof(int), "The count of items to return in this result set")]
        [UrlParameter("_all", typeof(bool), "True if all properties should be expanded")]
        [UrlParameter("_expand", typeof(string), "The names of the properties which should be forced loaded", Multiple = true)]
        [UrlParameter("_exclude", typeof(string), "The names of the properties which should removed from the bundle", Multiple = true)]
        public virtual Object AssociationSearch(string resourceType, string key, string childResourceType)
        {
            this.ThrowIfNotReady();
            try
            {
                var handler = this.GetResourceHandler().GetResourceHandler<IHdsiServiceContract>(resourceType) as IChainedApiResourceHandler;
                if (handler != null)
                {
                    String offsetStr = RestOperationContext.Current.IncomingRequest.QueryString["_offset"],
                        countStr = RestOperationContext.Current.IncomingRequest.QueryString["_count"];

                    if (!Int32.TryParse(offsetStr, out int offset))
                        offset = 0;
                    if (!Int32.TryParse(countStr, out int count))
                        count = 100;

                    this.AclCheck(handler, nameof(IChainedApiResourceHandler.QueryChildObjects));

                    var query = RestOperationContext.Current.IncomingRequest.QueryString.ToQuery();

                    // Modified on?
                    if (RestOperationContext.Current.IncomingRequest.GetIfModifiedSince().HasValue)
                        query.Add("modifiedOn", ">" + RestOperationContext.Current.IncomingRequest.GetIfModifiedSince().Value.ToString("o"));

                    // No obsoletion time?
                    if (typeof(BaseEntityData).IsAssignableFrom(handler.Type) && !query.ContainsKey("obsoletionTime"))
                        query.Add("obsoletionTime", "null");

<<<<<<< HEAD
                    int totalResults = 0;

=======
>>>>>>> 0bfbcea2
                    // Lean mode
                    this.AclCheck(handler, nameof(IApiResourceHandler.Query));

                    IEnumerable<IdentifiedData> retVal = handler.QueryChildObjects(Guid.Parse(key), childResourceType, query, offset, count, out int totalResults).OfType<IdentifiedData>();

                    RestOperationContext.Current.OutgoingResponse.SetLastModified(retVal.OfType<IdentifiedData>().OrderByDescending(o => o.ModifiedOn).FirstOrDefault()?.ModifiedOn.DateTime ?? DateTime.Now);
                    // Last modification time and not modified conditions
                    if ((RestOperationContext.Current.IncomingRequest.GetIfModifiedSince() != null ||
                        RestOperationContext.Current.IncomingRequest.GetIfNoneMatch() != null) &&
                        totalResults == 0)
                    {
                        RestOperationContext.Current.OutgoingResponse.StatusCode = 304;
                        return null;
                    }
                    else
                    {
                        if (query.ContainsKey("_all") || query.ContainsKey("_expand") || query.ContainsKey("_exclude"))
                        {
                            var wtp = ApplicationServiceContext.Current.GetService<IThreadPoolService>();
                            retVal.AsParallel().Select((itm) =>
                            {
                                try
                                {
                                    var i = itm as IdentifiedData;
                                    ObjectExpander.ExpandProperties(i, query);
                                    ObjectExpander.ExcludeProperties(i, query);
                                    return true;
                                }
                                catch (Exception e)
                                {
                                    this.m_traceSource.TraceError("Error setting properties: {0}", e);
                                    return false;
                                }
                            }).ToList();
                        }

                        return new Bundle(retVal, offset, totalResults);
                    }
                }
                else
                    throw new FileNotFoundException(resourceType);
            }
            catch (Exception e)
            {
                var remoteEndpoint = RestOperationContext.Current.IncomingRequest.RemoteEndPoint;
                this.m_traceSource.TraceError(String.Format("{0} - {1}", remoteEndpoint?.Address, e.ToString()));
                throw;
            }
        }

        /// <summary>
        /// Create an associated entity
        /// </summary>
        public virtual object AssociationCreate(string resourceType, string key, string childResourceType, object body)
        {
            this.ThrowIfNotReady();

            try
            {
                IChainedApiResourceHandler handler = this.GetResourceHandler().GetResourceHandler<IHdsiServiceContract>(resourceType) as IChainedApiResourceHandler;
                if (handler != null)
                {
                    this.AclCheck(handler, nameof(IChainedApiResourceHandler.AddChildObject));
                    var retVal = handler.AddChildObject(Guid.Parse(key), childResourceType, body) as IdentifiedData;

                    RestOperationContext.Current.OutgoingResponse.StatusCode = 201;
                    if (retVal != null)
                    {
                        RestOperationContext.Current.OutgoingResponse.SetETag(retVal.Tag);
                        RestOperationContext.Current.OutgoingResponse.Headers.Add(HttpResponseHeader.ContentLocation, this.CreateContentLocation(resourceType, key, childResourceType, retVal.Key));
                    }

                    return retVal;
                }
                else
                    throw new FileNotFoundException(resourceType);
            }
            catch (Exception e)
            {
                var remoteEndpoint = RestOperationContext.Current.IncomingRequest.RemoteEndPoint;
                this.m_traceSource.TraceError(String.Format("{0} - {1}", remoteEndpoint?.Address, e.ToString()));
                throw;
            }
        }

        /// <summary>
        /// Removes an associated entity from the scoping property path
        /// </summary>
        public virtual object AssociationRemove(string resourceType, string key, string childResourceType, string scopedEntityKey)
        {
            this.ThrowIfNotReady();

            try
            {
                IChainedApiResourceHandler handler = this.GetResourceHandler().GetResourceHandler<IHdsiServiceContract>(resourceType) as IChainedApiResourceHandler;
                if (handler != null)
                {
                    this.AclCheck(handler, nameof(IChainedApiResourceHandler.RemoveChildObject));

                    var retVal = handler.RemoveChildObject(Guid.Parse(key), childResourceType, Guid.Parse(scopedEntityKey)) as IdentifiedData;

                    RestOperationContext.Current.OutgoingResponse.StatusCode = 201;
                    RestOperationContext.Current.OutgoingResponse.Headers.Add(HttpResponseHeader.ContentLocation, this.CreateContentLocation(resourceType, key, childResourceType, retVal.Key));
                    return retVal;
                }
                else
                    throw new FileNotFoundException(resourceType);
            }
            catch (Exception e)
            {
                var remoteEndpoint = RestOperationContext.Current.IncomingRequest.RemoteEndPoint;
                this.m_traceSource.TraceError(String.Format("{0} - {1}", remoteEndpoint?.Address, e.ToString()));
                throw;
            }
        }

        /// <summary>
        /// Removes an associated entity from the scoping property path
        /// </summary>
        public virtual object AssociationGet(string resourceType, string key, string childResourceType, string scopedEntityKey)
        {
            this.ThrowIfNotReady();

            try
            {
                IChainedApiResourceHandler handler = this.GetResourceHandler().GetResourceHandler<IHdsiServiceContract>(resourceType) as IChainedApiResourceHandler;
                if (handler != null)
                {
                    this.AclCheck(handler, nameof(IChainedApiResourceHandler.GetChildObject));

                    var retVal = handler.GetChildObject(Guid.Parse(key), childResourceType, Guid.Parse(scopedEntityKey));

                    if (retVal is IdentifiedData idData)
                    {
                        RestOperationContext.Current.OutgoingResponse.SetETag(idData.Tag);
                        RestOperationContext.Current.OutgoingResponse.SetLastModified(idData.ModifiedOn.DateTime);

                        // HTTP IF headers?
                        if (RestOperationContext.Current.IncomingRequest.GetIfModifiedSince() != null &&
                            idData.ModifiedOn <= RestOperationContext.Current.IncomingRequest.GetIfModifiedSince() ||
                            RestOperationContext.Current.IncomingRequest.GetIfNoneMatch()?.Any(o => idData.Tag == o) == true)
                        {
                            RestOperationContext.Current.OutgoingResponse.StatusCode = 304;
                            return null;
                        }
                        else if (RestOperationContext.Current.IncomingRequest.QueryString["_bundle"] == "true" ||
                            RestOperationContext.Current.IncomingRequest.QueryString["_all"] == "true")
                        {
                            retVal = idData.GetLocked();
                            ObjectExpander.ExpandProperties(idData, SanteDB.Core.Model.Query.NameValueCollection.ParseQueryString(RestOperationContext.Current.IncomingRequest.Url.Query));
                            ObjectExpander.ExcludeProperties(idData, SanteDB.Core.Model.Query.NameValueCollection.ParseQueryString(RestOperationContext.Current.IncomingRequest.Url.Query));
                            return Bundle.CreateBundle(idData);
                        }
                        else
                        {
                            return retVal;
                        }
                    }
                    else // Not much we can do about it
                    {
                        RestOperationContext.Current.OutgoingResponse.SetLastModified(DateTime.Now);
                        return retVal;
                    }
                }
                else
                    throw new FileNotFoundException(resourceType);
            }
            catch (Exception e)
            {
                var remoteEndpoint = RestOperationContext.Current.IncomingRequest.RemoteEndPoint;
                this.m_traceSource.TraceError(String.Format("{0} - {1}", remoteEndpoint?.Address, e.ToString()));
                throw;
            }
        }

        /// <summary>
        /// Generate the barcode for the specified object with specified authority
        /// </summary>
        public virtual Stream GetBarcode(string resourceType, string id, string authority)
        {
            try
            {
                var handler = this.GetResourceHandler().GetResourceHandler<IHdsiServiceContract>(resourceType);
                if (handler != null)
                {
                    var bcService = ApplicationServiceContext.Current.GetService<IBarcodeProviderService>();
                    if (bcService == null)
                        throw new InvalidOperationException("Cannot find barcode generator service");

                    Guid objectId = Guid.Parse(id);
                    var data = handler.Get(objectId, Guid.Empty) as IdentifiedData;
                    if (data == null)
                        throw new KeyNotFoundException($"{resourceType} {id}");
                    else
                    {
                        RestOperationContext.Current.OutgoingResponse.ContentType = "image/png";

                        // Specific ID
                        if (Guid.TryParse(authority, out Guid authorityId))
                        {
                            if (data is Entity entity)
                                return bcService.Generate(entity.Identifiers.Where(o => o.AuthorityKey == authorityId));
                            else if (data is Act act)
                                return bcService.Generate(act.Identifiers.Where(o => o.AuthorityKey == authorityId));
                            else
                                return null;
                        }
                        else
                        {
                            if (data is Entity entity)
                                return bcService.Generate(entity.Identifiers);
                            else if (data is Act act)
                                return bcService.Generate(act.Identifiers);
                            else
                                return null;
                        }
                    }
                }
                else
                    throw new FileNotFoundException(resourceType);
            }
            catch (Exception e)
            {
                this.m_traceSource.TraceError("Error generating barcode for {0} - {1}", resourceType, e);
                throw new Exception($"Could not generate visual code for {resourceType}/{id}", e);
            }
        }

        /// <summary>
        /// Touches the specified data object
        /// </summary>
        public virtual IdentifiedData Touch(string resourceType, string id)
        {
            this.ThrowIfNotReady();
            try
            {
                var handler = this.GetResourceHandler().GetResourceHandler<IHdsiServiceContract>(resourceType);
                if (handler is IApiResourceHandlerEx exResourceHandler)
                {
                    this.AclCheck(handler, nameof(IApiResourceHandler.Update));

                    var retVal = exResourceHandler.Touch(Guid.Parse(id)) as IdentifiedData;

                    var versioned = retVal as IVersionedEntity;
                    RestOperationContext.Current.OutgoingResponse.StatusCode = 201;
                    RestOperationContext.Current.OutgoingResponse.SetETag(retVal.Tag);

                    if (versioned != null)
                        RestOperationContext.Current.OutgoingResponse.Headers.Add(HttpResponseHeader.ContentLocation, this.CreateContentLocation(resourceType, id, "_history", versioned.VersionKey));
                    else
                        RestOperationContext.Current.OutgoingResponse.Headers.Add(HttpResponseHeader.ContentLocation, this.CreateContentLocation(resourceType, id));

                    return retVal;
                }
                else
                    throw new FileNotFoundException(resourceType);
            }
            catch (Exception e)
            {
                var remoteEndpoint = RestOperationContext.Current.IncomingRequest.RemoteEndPoint;
                this.m_traceSource.TraceError(String.Format("{0} - {1}", remoteEndpoint?.Address, e.ToString()));
                throw new Exception($"Error updating {resourceType}/{id}", e);
            }
        }

        /// <summary>
        /// Resolve a code
        /// </summary>
        /// <param name="body">The content of the barcode/image obtained from the user interface</param>
        public virtual void ResolvePointer(System.Collections.Specialized.NameValueCollection parms)
        {
            try
            {
                var bcService = ApplicationServiceContext.Current.GetService<IResourcePointerService>();
                if (bcService == null)
                    throw new InvalidOperationException("Cannot find pointer service");

                bool validate = true;
                if (String.IsNullOrEmpty(parms["code"]))
                    throw new ArgumentException("SEARCH have url-form encoded payload with parameter code");
                else if (!String.IsNullOrEmpty(parms["validate"]))
                    Boolean.TryParse(parms["validate"], out validate);

                var result = bcService.ResolveResource(parms["code"], validate);

                // Create a 303 see other
                if (result != null)
                {
                    RestOperationContext.Current.OutgoingResponse.StatusCode = (int)HttpStatusCode.SeeOther;
                    RestOperationContext.Current.OutgoingResponse.AddHeader("Location", this.CreateContentLocation(result.GetType().GetSerializationName(), result.Key.Value));
                }
                else
                    throw new KeyNotFoundException($"Object not found");
            }
            catch (Exception e)
            {
                var remoteEndpoint = RestOperationContext.Current.IncomingRequest.RemoteEndPoint;
                this.m_traceSource.TraceError(String.Format("{0} - {1}", remoteEndpoint?.Address, e.ToString()));
                throw new Exception($"Error searching by pointer", e);
            }
        }

        /// <summary>
        /// Get pointer to the specified resource
        /// </summary>
        public virtual Stream GetPointer(string resourceType, string id, string authority)
        {
            try
            {
                var handler = this.GetResourceHandler().GetResourceHandler<IHdsiServiceContract>(resourceType);
                if (handler != null)
                {
                    var ptrService = ApplicationServiceContext.Current.GetService<IResourcePointerService>();
                    if (ptrService == null)
                        throw new InvalidOperationException("Cannot find resource pointer service");

                    Guid objectId = Guid.Parse(id);
                    Guid authorityId = Guid.Parse(authority);
                    var data = handler.Get(objectId, Guid.Empty) as IdentifiedData;
                    if (data == null)
                        throw new KeyNotFoundException($"{resourceType} {id}");
                    else
                    {
                        RestOperationContext.Current.OutgoingResponse.ContentType = "application/jose";
                        if (data is Entity entity)
                        {
                            return new MemoryStream(Encoding.UTF8.GetBytes(ptrService.GeneratePointer(entity.Identifiers.Where(o => o.AuthorityKey == authorityId))));
                        }
                        else if (data is Act act)
                        {
                            return new MemoryStream(Encoding.UTF8.GetBytes(ptrService.GeneratePointer(act.Identifiers.Where(o => o.AuthorityKey == authorityId))));
                        }
                        else
                            return null;
                    }
                }
                else
                    throw new FileNotFoundException(resourceType);
            }
            catch (Exception e)
            {
                this.m_traceSource.TraceError("Error fetching pointer for {0} - {1}", resourceType, e);
                throw new Exception($"Could fetching pointer code for {resourceType}/{id}", e);
            }
        }

        /// <summary>
        /// Copy (download) a remote object to this instance
        /// </summary>
        public abstract IdentifiedData Copy(String reosurceType, String id);

        /// <summary>
        /// Invoke the specified method on the API
        /// </summary>
        public virtual object InvokeMethod(string resourceType, string id, string operationName, ApiOperationParameterCollection body)
        {
            this.ThrowIfNotReady();

            try
            {
                var handler = this.GetResourceHandler().GetResourceHandler<IHdsiServiceContract>(resourceType) as IOperationalApiResourceHandler;
                if (handler != null)
                {
                    this.AclCheck(handler, nameof(IOperationalApiResourceHandler.InvokeOperation));

                    var retValRaw = handler.InvokeOperation(Guid.Parse(id), operationName, body);

                    if (retValRaw is IdentifiedData retVal)
                    {
                        RestOperationContext.Current.OutgoingResponse.SetETag(retVal.Tag);
                        RestOperationContext.Current.OutgoingResponse.SetLastModified(retVal.ModifiedOn.DateTime);

                        // HTTP IF headers?
                        if (RestOperationContext.Current.IncomingRequest.GetIfModifiedSince() != null &&
                            retVal.ModifiedOn <= RestOperationContext.Current.IncomingRequest.GetIfModifiedSince() ||
                            RestOperationContext.Current.IncomingRequest.GetIfNoneMatch()?.Any(o => retVal.Tag == o) == true)
                        {
                            RestOperationContext.Current.OutgoingResponse.StatusCode = 304;
                            return null;
                        }
                    }
                    return retValRaw;
                }
                else
                    throw new FileNotFoundException(resourceType);
            }
            catch (Exception e)
            {
                var remoteEndpoint = RestOperationContext.Current.IncomingRequest.RemoteEndPoint;
                this.m_traceSource.TraceError(String.Format("{0} - {1}", remoteEndpoint?.Address, e.ToString()));
                throw;
            }
        }

        /// <summary>
        /// Check-in the specified object
        /// </summary>
        public virtual object CheckIn(string resourceType, string key)
        {
            this.ThrowIfNotReady();

            try
            {
                var handler = this.GetResourceHandler().GetResourceHandler<IHdsiServiceContract>(resourceType) as ICheckoutResourceHandler;
                if (handler != null)
                {
                    this.AclCheck(handler, nameof(ICheckoutResourceHandler.CheckIn));
                    return handler.CheckIn(Guid.Parse(key));
                }
                else
                    throw new FileNotFoundException(resourceType);
            }
            catch (Exception e)
            {
                var remoteEndpoint = RestOperationContext.Current.IncomingRequest.RemoteEndPoint;
                this.m_traceSource.TraceError(String.Format("{0} - {1}", remoteEndpoint?.Address, e.ToString()));
                throw;
            }
        }

        /// <summary>
        /// Check-out the specified object
        /// </summary>
        public virtual object CheckOut(string resourceType, string key)
        {
            this.ThrowIfNotReady();

            try
            {
                var handler = this.GetResourceHandler().GetResourceHandler<IHdsiServiceContract>(resourceType) as ICheckoutResourceHandler;
                if (handler != null)
                {
                    this.AclCheck(handler, nameof(ICheckoutResourceHandler.CheckIn));
                    return handler.CheckOut(Guid.Parse(key));
                }
                else
                    throw new FileNotFoundException(resourceType);
            }
            catch (Exception e)
            {
                var remoteEndpoint = RestOperationContext.Current.IncomingRequest.RemoteEndPoint;
                this.m_traceSource.TraceError(String.Format("{0} - {1}", remoteEndpoint?.Address, e.ToString()));
                throw;
            }
        }

        /// <summary>
        /// Invoke a method which is not tied to a classifier object
        /// </summary>
        public virtual object InvokeMethod(string resourceType, string operationName, ApiOperationParameterCollection body)
        {
            this.ThrowIfNotReady();

            try
            {
                var handler = this.GetResourceHandler().GetResourceHandler<IHdsiServiceContract>(resourceType) as IOperationalApiResourceHandler;
                if (handler != null)
                {
                    this.AclCheck(handler, nameof(IOperationalApiResourceHandler.InvokeOperation));

                    var retValRaw = handler.InvokeOperation(null, operationName, body);

                    if (retValRaw is IdentifiedData retVal)
                    {
                        RestOperationContext.Current.OutgoingResponse.SetETag(retVal.Tag);
                        RestOperationContext.Current.OutgoingResponse.SetLastModified(retVal.ModifiedOn.DateTime);

                        // HTTP IF headers?
                        if (RestOperationContext.Current.IncomingRequest.GetIfModifiedSince() != null &&
                            retVal.ModifiedOn <= RestOperationContext.Current.IncomingRequest.GetIfModifiedSince() ||
                            RestOperationContext.Current.IncomingRequest.GetIfNoneMatch()?.Any(o => retVal.Tag == o) == true)
                        {
                            RestOperationContext.Current.OutgoingResponse.StatusCode = 304;
                            return null;
                        }
                    }
                    return retValRaw;
                }
                else
                    throw new FileNotFoundException(resourceType);
            }
            catch (Exception e)
            {
                var remoteEndpoint = RestOperationContext.Current.IncomingRequest.RemoteEndPoint;
                this.m_traceSource.TraceError(String.Format("{0} - {1}", remoteEndpoint?.Address, e.ToString()));
                throw;
            }
        }

        /// <summary>
        /// Perform a sub-get on a child resource and key without parent instance (exmaple: GET /Patient/extendedProperty/UUID)
        /// </summary>
        public virtual object AssociationGet(string resourceType, string childResourceType, string childResourceKey)
        {
            this.ThrowIfNotReady();

            try
            {
                IChainedApiResourceHandler handler = this.GetResourceHandler().GetResourceHandler<IHdsiServiceContract>(resourceType) as IChainedApiResourceHandler;
                if (handler != null)
                {
                    this.AclCheck(handler, nameof(IChainedApiResourceHandler.GetChildObject));

                    var retVal = handler.GetChildObject(null, childResourceType, Guid.Parse(childResourceKey)) as IdentifiedData;

                    RestOperationContext.Current.OutgoingResponse.SetETag(retVal.Tag);
                    RestOperationContext.Current.OutgoingResponse.SetLastModified(retVal.ModifiedOn.DateTime);

                    // HTTP IF headers?
                    if (RestOperationContext.Current.IncomingRequest.GetIfModifiedSince() != null &&
                        retVal.ModifiedOn <= RestOperationContext.Current.IncomingRequest.GetIfModifiedSince() ||
                        RestOperationContext.Current.IncomingRequest.GetIfNoneMatch()?.Any(o => retVal.Tag == o) == true)
                    {
                        RestOperationContext.Current.OutgoingResponse.StatusCode = 304;
                        return null;
                    }
                    else if (RestOperationContext.Current.IncomingRequest.QueryString["_bundle"] == "true" ||
                        RestOperationContext.Current.IncomingRequest.QueryString["_all"] == "true")
                    {
                        retVal = retVal.GetLocked();
                        ObjectExpander.ExpandProperties(retVal, SanteDB.Core.Model.Query.NameValueCollection.ParseQueryString(RestOperationContext.Current.IncomingRequest.Url.Query));
                        ObjectExpander.ExcludeProperties(retVal, SanteDB.Core.Model.Query.NameValueCollection.ParseQueryString(RestOperationContext.Current.IncomingRequest.Url.Query));
                        return Bundle.CreateBundle(retVal);
                    }
                    else
                    {
                        return retVal;
                    }
                }
                else
                    throw new FileNotFoundException(resourceType);
            }
            catch (Exception e)
            {
                var remoteEndpoint = RestOperationContext.Current.IncomingRequest.RemoteEndPoint;
                this.m_traceSource.TraceError(String.Format("{0} - {1}", remoteEndpoint?.Address, e.ToString()));
                throw;
            }
        }

        /// <summary>
        /// Operates a DELETE on the instance
        /// </summary>
        public virtual object AssociationRemove(string resourceType, string childResourceType, string childResourceKey)
        {
            this.ThrowIfNotReady();

            try
            {
                IChainedApiResourceHandler handler = this.GetResourceHandler().GetResourceHandler<IHdsiServiceContract>(resourceType) as IChainedApiResourceHandler;
                if (handler != null)
                {
                    this.AclCheck(handler, nameof(IChainedApiResourceHandler.RemoveChildObject));

                    var retVal = handler.RemoveChildObject(null, childResourceType, Guid.Parse(childResourceKey)) as IdentifiedData;

                    RestOperationContext.Current.OutgoingResponse.StatusCode = 201;
                    RestOperationContext.Current.OutgoingResponse.Headers.Add(HttpResponseHeader.ContentLocation, this.CreateContentLocation(resourceType, childResourceType, retVal.Key));
                    return retVal;
                }
                else
                    throw new FileNotFoundException(resourceType);
            }
            catch (Exception e)
            {
                var remoteEndpoint = RestOperationContext.Current.IncomingRequest.RemoteEndPoint;
                this.m_traceSource.TraceError(String.Format("{0} - {1}", remoteEndpoint?.Address, e.ToString()));
                throw;
            }
        }

        /// <summary>
        /// Perform a search on the specified entity
        /// </summary>
        [UrlParameter("_offset", typeof(int), "The offet of the first result to return")]
        [UrlParameter("_count", typeof(int), "The count of items to return in this result set")]
        [UrlParameter("_all", typeof(bool), "True if all properties should be expanded")]
        [UrlParameter("_expand", typeof(string), "The names of the properties which should be forced loaded", Multiple = true)]
        [UrlParameter("_exclude", typeof(string), "The names of the properties which should removed from the bundle", Multiple = true)]
        public virtual Object AssociationSearch(string resourceType, string childResourceType)
        {
            this.ThrowIfNotReady();
            try
            {
                var handler = this.GetResourceHandler().GetResourceHandler<IHdsiServiceContract>(resourceType) as IChainedApiResourceHandler;
                if (handler != null)
                {
                    String offsetStr = RestOperationContext.Current.IncomingRequest.QueryString["_offset"],
                      countStr = RestOperationContext.Current.IncomingRequest.QueryString["_count"];

                    if (!Int32.TryParse(offsetStr, out int offset))
                        offset = 0;
                    if (!Int32.TryParse(countStr, out int count))
                        count = 100;

                    this.AclCheck(handler, nameof(IChainedApiResourceHandler.QueryChildObjects));

                    var query = RestOperationContext.Current.IncomingRequest.QueryString.ToQuery();

                    // Modified on?
                    if (RestOperationContext.Current.IncomingRequest.GetIfModifiedSince().HasValue)
                        query.Add("modifiedOn", ">" + RestOperationContext.Current.IncomingRequest.GetIfModifiedSince().Value.ToString("o"));

                    // No obsoletion time?
                    if (typeof(BaseEntityData).IsAssignableFrom(handler.Type) && !query.ContainsKey("obsoletionTime"))
                        query.Add("obsoletionTime", "null");

<<<<<<< HEAD
                    int totalResults = 0;

=======
>>>>>>> 0bfbcea2
                    // Lean mode
                    this.AclCheck(handler, nameof(IApiResourceHandler.Query));

                    IEnumerable<IdentifiedData> retVal = handler.QueryChildObjects(null, childResourceType, query, offset, count, out int totalResults).OfType<IdentifiedData>();

                    RestOperationContext.Current.OutgoingResponse.SetLastModified(retVal.OfType<IdentifiedData>().OrderByDescending(o => o.ModifiedOn).FirstOrDefault()?.ModifiedOn.DateTime ?? DateTime.Now);
                    // Last modification time and not modified conditions
                    if ((RestOperationContext.Current.IncomingRequest.GetIfModifiedSince() != null ||
                        RestOperationContext.Current.IncomingRequest.GetIfNoneMatch() != null) &&
                        totalResults == 0)
                    {
                        RestOperationContext.Current.OutgoingResponse.StatusCode = 304;
                        return null;
                    }
                    else
                    {
                        if (query.ContainsKey("_all") || query.ContainsKey("_expand") || query.ContainsKey("_exclude"))
                        {
                            var wtp = ApplicationServiceContext.Current.GetService<IThreadPoolService>();
                            retVal.AsParallel().Select((itm) =>
                            {
                                try
                                {
                                    var i = itm as IdentifiedData;
                                    ObjectExpander.ExpandProperties(i, query);
                                    ObjectExpander.ExcludeProperties(i, query);
                                    return true;
                                }
                                catch (Exception e)
                                {
                                    this.m_traceSource.TraceError("Error setting properties: {0}", e);
                                    return false;
                                }
                            }).ToList();
                        }

                        return new Bundle(retVal, offset, totalResults);
                    }
                }
                else
                    throw new FileNotFoundException(resourceType);
            }
            catch (Exception e)
            {
                var remoteEndpoint = RestOperationContext.Current.IncomingRequest.RemoteEndPoint;
                this.m_traceSource.TraceError(String.Format("{0} - {1}", remoteEndpoint?.Address, e.ToString()));
                throw;
            }
        }
    }
}<|MERGE_RESOLUTION|>--- conflicted
+++ resolved
@@ -812,11 +812,6 @@
                     if (typeof(BaseEntityData).IsAssignableFrom(handler.Type) && !query.ContainsKey("obsoletionTime"))
                         query.Add("obsoletionTime", "null");
 
-<<<<<<< HEAD
-                    int totalResults = 0;
-
-=======
->>>>>>> 0bfbcea2
                     // Lean mode
                     this.AclCheck(handler, nameof(IApiResourceHandler.Query));
 
@@ -1424,11 +1419,6 @@
                     if (typeof(BaseEntityData).IsAssignableFrom(handler.Type) && !query.ContainsKey("obsoletionTime"))
                         query.Add("obsoletionTime", "null");
 
-<<<<<<< HEAD
-                    int totalResults = 0;
-
-=======
->>>>>>> 0bfbcea2
                     // Lean mode
                     this.AclCheck(handler, nameof(IApiResourceHandler.Query));
 
