--- conflicted
+++ resolved
@@ -437,11 +437,7 @@
 
                     this.AclCheck(handler, nameof(IApiResourceHandler.Query));
 
-<<<<<<< HEAD
                     var retVal = handler.Query(query, Int32.Parse(offset ?? "0"), Int32.Parse(count ?? "100"), out totalResults).OfType<IdentifiedData>();
-=======
-                    var retVal = handler.Query(query, offset, count, out int totalResults).OfType<IdentifiedData>().Select(o => o.GetLocked()).ToList();
->>>>>>> c0bc9ceb
                     RestOperationContext.Current.OutgoingResponse.SetLastModified((retVal.OrderByDescending(o => o.ModifiedOn).FirstOrDefault()?.ModifiedOn.DateTime ?? DateTime.Now));
 
                     // Last modification time and not modified conditions
@@ -837,11 +833,8 @@
                     if (typeof(BaseEntityData).IsAssignableFrom(handler.Type) && !query.ContainsKey("obsoletionTime"))
                         query.Add("obsoletionTime", "null");
 
-<<<<<<< HEAD
                     int totalResults = 0;
 
-=======
->>>>>>> c0bc9ceb
                     // Lean mode
                     this.AclCheck(handler, nameof(IApiResourceHandler.Query));
 
@@ -1447,11 +1440,8 @@
                     if (typeof(BaseEntityData).IsAssignableFrom(handler.Type) && !query.ContainsKey("obsoletionTime"))
                         query.Add("obsoletionTime", "null");
 
-<<<<<<< HEAD
                     int totalResults = 0;
 
-=======
->>>>>>> c0bc9ceb
                     // Lean mode
                     this.AclCheck(handler, nameof(IApiResourceHandler.Query));
 
