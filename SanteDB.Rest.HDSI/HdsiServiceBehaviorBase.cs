﻿/*
 * Copyright (C) 2021 - 2021, SanteSuite Inc. and the SanteSuite Contributors (See NOTICE.md for full copyright notices)
 * Copyright (C) 2019 - 2021, Fyfe Software Inc. and the SanteSuite Contributors
 * Portions Copyright (C) 2015-2018 Mohawk College of Applied Arts and Technology
 * 
 * Licensed under the Apache License, Version 2.0 (the "License"); you 
 * may not use this file except in compliance with the License. You may 
 * obtain a copy of the License at 
 * 
 * http://www.apache.org/licenses/LICENSE-2.0 
 * 
 * Unless required by applicable law or agreed to in writing, software
 * distributed under the License is distributed on an "AS IS" BASIS, WITHOUT
 * WARRANTIES OR CONDITIONS OF ANY KIND, either express or implied. See the 
 * License for the specific language governing permissions and limitations under 
 * the License.
 * 
 * User: fyfej
 * Date: 2021-8-5
 */
using RestSrvr;
using RestSrvr.Attributes;
using SanteDB.Core;
using SanteDB.Core.Diagnostics;
using SanteDB.Core.Exceptions;
using SanteDB.Core.Interop;
using SanteDB.Core.Model;
using SanteDB.Core.Model.Acts;
using SanteDB.Core.Model.Collection;
using SanteDB.Core.Model.Entities;
using SanteDB.Core.Model.Interfaces;
using SanteDB.Core.Model.Patch;
using SanteDB.Core.Model.Query;
using SanteDB.Core.Security;
using SanteDB.Core.Security.Services;
using SanteDB.Core.Services;
using SanteDB.Rest.Common;
using SanteDB.Rest.Common.Attributes;
using System;
using System.Collections.Generic;
using System.IO;
using System.Linq;
using System.Net;
using System.Reflection;
using System.Text;
using System.Xml.Schema;
using System.Xml.Serialization;

namespace SanteDB.Rest.HDSI
{
    /// <summary>
    /// Health Data Service Interface (HDSI)
    /// </summary>
    /// <remarks>Represents generic implementation of the the Health Data Service Interface (HDSI) contract</remarks>
    [ServiceBehavior(Name = "HDSI", InstanceMode = ServiceInstanceMode.Singleton)]
    public abstract class HdsiServiceBehaviorBase : IHdsiServiceContract
    {
        /// <summary>
        /// The trace source for HDSI based implementations
        /// </summary>
        protected Tracer m_traceSource = Tracer.GetTracer(typeof(HdsiServiceBehaviorBase));

        /// <summary>
        /// Get resource handler
        /// </summary>
        protected abstract ResourceHandlerTool GetResourceHandler();

        /// <summary>
        /// HDSI Service Behavior
        /// </summary>
        public HdsiServiceBehaviorBase()
        {
        }

        /// <summary>
        /// Create content location
        /// </summary>
        protected String CreateContentLocation(params Object[] parts)
        {
            var requestUri = RestOperationContext.Current.IncomingRequest.Url;
            UriBuilder uriBuilder = new UriBuilder();
            uriBuilder.Scheme = requestUri.Scheme;
            uriBuilder.Host = requestUri.Host;
            uriBuilder.Port = requestUri.Port;
            uriBuilder.Path = RestOperationContext.Current.ServiceEndpoint.Description.ListenUri.AbsolutePath;
            if (!uriBuilder.Path.EndsWith("/"))
                uriBuilder.Path += "/";
            uriBuilder.Path += String.Join("/", parts);
            return uriBuilder.ToString();
        }

        /// <summary>
        /// Perform an ACL check
        /// </summary>
        private void AclCheck(Object handler, String action)
        {
            foreach (var dmn in this.GetDemands(handler, action))
                ApplicationServiceContext.Current.GetService<IPolicyEnforcementService>().Demand(dmn);
        }

        /// <summary>
        /// Get demands
        /// </summary>
        private String[] GetDemands(object handler, string action)
        {
            var demands = handler.GetType().GetMethods().Where(o => o.Name == action).SelectMany(method => method.GetCustomAttributes<DemandAttribute>());
            if (demands.Any(o => o.Override))
                return demands.Where(o => o.Override).Select(o => o.PolicyId).ToArray();
            else
                return demands.Select(o => o.PolicyId).ToArray();
        }

        /// <summary>
        /// Ping the server
        /// </summary>
        public void Ping()
        {
            this.ThrowIfNotReady();
            RestOperationContext.Current.OutgoingResponse.StatusCode = (int)System.Net.HttpStatusCode.NoContent;
        }

        /// <summary>
        /// Create the specified resource
        /// </summary>
        public virtual IdentifiedData Create(string resourceType, IdentifiedData body)
        {
            this.ThrowIfNotReady();

            try
            {
                var handler = this.GetResourceHandler().GetResourceHandler<IHdsiServiceContract>(resourceType);
                if (handler != null)
                {

                    this.AclCheck(handler, nameof(IApiResourceHandler.Create));
                    var retVal = handler.Create(body, false) as IdentifiedData;
                    var versioned = retVal as IVersionedEntity;

                    if (retVal == null)
                        return null;
                    else
                    {
                        RestOperationContext.Current.OutgoingResponse.StatusCode = 201;
                        RestOperationContext.Current.OutgoingResponse.SetETag(retVal.Tag);
                        if (versioned != null)
                            RestOperationContext.Current.OutgoingResponse.Headers.Add(HttpResponseHeader.ContentLocation, this.CreateContentLocation(resourceType, retVal.Key, "_history", versioned.VersionKey));
                        else
                            RestOperationContext.Current.OutgoingResponse.Headers.Add(HttpResponseHeader.ContentLocation, this.CreateContentLocation(resourceType, retVal.Key));

                        return retVal;
                    }
                }
                else
                    throw new FileNotFoundException(resourceType);

            }
            catch (Exception e)
            {

                var remoteEndpoint = RestOperationContext.Current.IncomingRequest.RemoteEndPoint;
                this.m_traceSource.TraceError(String.Format("{0} - {1}", remoteEndpoint?.Address, e.ToString()));
                throw new Exception($"Error creating {body}", e);
            }
        }

        /// <summary>
        /// Create or update the specified object
        /// </summary>
        public virtual IdentifiedData CreateUpdate(string resourceType, string id, IdentifiedData body)
        {
            this.ThrowIfNotReady();
            try
            {
                var handler = this.GetResourceHandler().GetResourceHandler<IHdsiServiceContract>(resourceType);
                if (handler != null)
                {
                    this.AclCheck(handler, nameof(IApiResourceHandler.Create));
                    var retVal = handler.Create(body, true) as IdentifiedData;
                    var versioned = retVal as IVersionedEntity;

                    if (retVal == null)
                        return null;
                    else
                    {
                        RestOperationContext.Current.OutgoingResponse.StatusCode = 201;
                        RestOperationContext.Current.OutgoingResponse.SetETag(retVal.Tag);

                        if (versioned != null)
                            RestOperationContext.Current.OutgoingResponse.Headers.Add(HttpResponseHeader.ContentLocation, this.CreateContentLocation(resourceType, id, "_history", versioned.VersionKey));
                        else
                            RestOperationContext.Current.OutgoingResponse.Headers.Add(HttpResponseHeader.ContentLocation, this.CreateContentLocation(resourceType, id));

                        return retVal;
                    }
                }
                else
                    throw new FileNotFoundException(resourceType);

            }
            catch (Exception e)
            {
                var remoteEndpoint = RestOperationContext.Current.IncomingRequest.RemoteEndPoint;
                this.m_traceSource.TraceError(String.Format("{0} - {1}", remoteEndpoint?.Address, e.ToString()));
                throw new Exception($"Error creating/updating {body}", e);
            }
        }

        /// <summary>
        /// Get the specified object
        /// </summary>
        [UrlParameter("_bundle", typeof(bool), "Return dependent objects in a bundle")]
        [UrlParameter("_all", typeof(bool), "Return all dependent properties (force load them from DB)")]
        public virtual IdentifiedData Get(string resourceType, string id)
        {
            this.ThrowIfNotReady();

            try
            {

                var handler = this.GetResourceHandler().GetResourceHandler<IHdsiServiceContract>(resourceType);
                if (handler != null)
                {

                    if (handler is IChainedApiResourceHandler chainedHandler && chainedHandler.TryGetChainedResource(id, ChildObjectScopeBinding.Class, out IApiChildResourceHandler childHandler))
                    {
                        return this.AssociationSearch(resourceType, id) as IdentifiedData;
                    }

                    this.AclCheck(handler, nameof(IApiResourceHandler.Get));
                    var retVal = handler.Get(Guid.Parse(id), Guid.Empty) as IdentifiedData;
                    if (retVal == null)
                        throw new FileNotFoundException(id);

                    RestOperationContext.Current.OutgoingResponse.SetETag(retVal.Tag);
                    RestOperationContext.Current.OutgoingResponse.SetLastModified(retVal.ModifiedOn.DateTime);

                    // HTTP IF headers?
                    if (RestOperationContext.Current.IncomingRequest.GetIfModifiedSince() != null &&
                        retVal.ModifiedOn <= RestOperationContext.Current.IncomingRequest.GetIfModifiedSince() ||
                        RestOperationContext.Current.IncomingRequest.GetIfNoneMatch()?.Any(o => retVal.Tag == o) == true)
                    {
                        RestOperationContext.Current.OutgoingResponse.StatusCode = 304;
                        return null;
                    }

                    else if (RestOperationContext.Current.IncomingRequest.QueryString["_bundle"] == "true" ||
                        RestOperationContext.Current.IncomingRequest.QueryString["_all"] == "true")
                    {
                        ObjectExpander.ExpandProperties(retVal, SanteDB.Core.Model.Query.NameValueCollection.ParseQueryString(RestOperationContext.Current.IncomingRequest.Url.Query));
                        ObjectExpander.ExcludeProperties(retVal, SanteDB.Core.Model.Query.NameValueCollection.ParseQueryString(RestOperationContext.Current.IncomingRequest.Url.Query));
                        return Bundle.CreateBundle(retVal);
                    }
                    else
                    {
                        return retVal;
                    }
                }
                else
                    throw new FileNotFoundException(resourceType);

            }
            catch (Exception e)
            {
                var remoteEndpoint = RestOperationContext.Current.IncomingRequest.RemoteEndPoint;
                this.m_traceSource.TraceError(String.Format("{0} - {1}", remoteEndpoint?.Address, e.ToString()));
                throw new Exception($"Error getting {resourceType}/{id}", e);
            }
        }

        /// <summary>
        /// Gets a specific version of a resource
        /// </summary>
        [UrlParameter("_bundle", typeof(bool), "Return dependent objects in a bundle")]
        public virtual IdentifiedData GetVersion(string resourceType, string id, string versionId)
        {
            this.ThrowIfNotReady();
            try
            {
                var handler = this.GetResourceHandler().GetResourceHandler<IHdsiServiceContract>(resourceType);
                if (handler != null)
                {
                    this.AclCheck(handler, nameof(IApiResourceHandler.Get));
                    var retVal = handler.Get(Guid.Parse(id), Guid.Parse(versionId)) as IdentifiedData;
                    if (retVal == null)
                        throw new FileNotFoundException(id);

                    if (RestOperationContext.Current.IncomingRequest.QueryString["_bundle"] == "true")
                        return Bundle.CreateBundle(retVal);
                    else
                    {
                        RestOperationContext.Current.OutgoingResponse.SetETag(retVal.Tag);
                        return retVal;
                    }
                }
                else
                    throw new FileNotFoundException(resourceType);

            }
            catch (Exception e)
            {
                var remoteEndpoint = RestOperationContext.Current.IncomingRequest.RemoteEndPoint;
                this.m_traceSource.TraceError(String.Format("{0} - {1}", remoteEndpoint?.Address, e.ToString()));
                throw new Exception($"Error getting version {resourceType}/{id}/history/{versionId}", e);
            }
        }

        /// <summary>
        /// Get the schema which defines this service
        /// </summary>
        public XmlSchema GetSchema(int schemaId)
        {
            this.ThrowIfNotReady();
            try
            {
                XmlSchemas schemaCollection = new XmlSchemas();

                XmlReflectionImporter importer = new XmlReflectionImporter("http://santedb.org/model");
                XmlSchemaExporter exporter = new XmlSchemaExporter(schemaCollection);

                foreach (var cls in this.GetResourceHandler().Handlers.Where(o => o.Scope == typeof(IHdsiServiceContract)).Select(o => o.Type))
                    exporter.ExportTypeMapping(importer.ImportTypeMapping(cls, "http://santedb.org/model"));

                if (schemaId > schemaCollection.Count)
                {
                    RestOperationContext.Current.OutgoingResponse.StatusCode = 404;
                    return null;
                }
                else
                {
                    RestOperationContext.Current.OutgoingResponse.StatusCode = 200;
                    RestOperationContext.Current.OutgoingResponse.ContentType = "text/xml";
                    return schemaCollection[schemaId];
                }
            }
            catch (Exception e)
            {
                //                RestOperationContext.Current.OutgoingResponse.StatusCode = System.Net.HttpStatusCode.InternalServerError;
                var remoteEndpoint = RestOperationContext.Current.IncomingRequest.RemoteEndPoint;
                this.m_traceSource.TraceError(String.Format("{0} - {1}", remoteEndpoint?.Address, e.ToString()));
                return null;
            }
        }

        /// <summary>
        /// Gets the recent history an object
        /// </summary>
        [UrlParameter("_since", typeof(Guid), "The last version of the object that should be returned")]
        public virtual IdentifiedData History(string resourceType, string id)
        {
            this.ThrowIfNotReady();
            try
            {
                var handler = this.GetResourceHandler().GetResourceHandler<IHdsiServiceContract>(resourceType);

                if (handler != null)
                {
                    String since = RestOperationContext.Current.IncomingRequest.QueryString["_since"];
                    Guid sinceGuid = since != null ? Guid.Parse(since) : Guid.Empty;

                    // Query 
                    this.AclCheck(handler, nameof(IApiResourceHandler.Get));
                    var retVal = handler.Get(Guid.Parse(id), Guid.Empty) as IVersionedEntity;
                    List<IVersionedEntity> histItm = new List<IVersionedEntity>() { retVal };
                    while (retVal.PreviousVersionKey.HasValue)
                    {
                        retVal = handler.Get(Guid.Parse(id), retVal.PreviousVersionKey.Value) as IVersionedEntity;
                        if (retVal != null)
                            histItm.Add(retVal);
                        // Should we stop fetching?
                        if (retVal?.VersionKey == sinceGuid)
                            break;

                    }

                    // Lock the item
                    return BundleUtil.CreateBundle(histItm.OfType<IdentifiedData>(), histItm.Count, 0, false);
                }
                else
                    throw new FileNotFoundException(resourceType);
            }
            catch (Exception e)
            {
                var remoteEndpoint = RestOperationContext.Current.IncomingRequest.RemoteEndPoint;
                this.m_traceSource.TraceError(String.Format("{0} - {1}", remoteEndpoint?.Address, e.ToString()));
                throw new Exception($"Error getting history for {resourceType}/{id}");

            }
        }

        /// <summary>
        /// Perform a search on the specified resource type
        /// </summary>
        [UrlParameter("_offset", typeof(int), "The offet of the first result to return")]
        [UrlParameter("_count", typeof(int), "The count of items to return in this result set")]
        [UrlParameter("_orderBy", typeof(string), "Instructs the result set to be ordered")]
        [UrlParameter("_includeRefs", typeof(bool), "True if all referenced objects should be loaded")]
        [UrlParameter("_lean", typeof(bool), "True if the result bundle should only contains primary results")]
        [UrlParameter("_all", typeof(bool), "True if all properties should be expanded")]
        [UrlParameter("_expand", typeof(string), "The names of the properties which should be forced loaded", Multiple = true)]
        [UrlParameter("_exclude", typeof(string), "The names of the properties which should removed from the bundle", Multiple = true)]
        public virtual IdentifiedData Search(string resourceType)
        {
            this.ThrowIfNotReady();
            try
            {
                var handler = this.GetResourceHandler().GetResourceHandler<IHdsiServiceContract>(resourceType);
                if (handler != null)
                {
                    String offset = RestOperationContext.Current.IncomingRequest.QueryString["_offset"],
                        count = RestOperationContext.Current.IncomingRequest.QueryString["_count"];

                    var query = NameValueCollection.ParseQueryString(RestOperationContext.Current.IncomingRequest.Url.Query); //RestOperationContext.Current.IncomingRequest.QueryString.ToQuery();

                    // Modified on?
                    if (RestOperationContext.Current.IncomingRequest.GetIfModifiedSince() != null)
                        query.Add("modifiedOn", ">" + RestOperationContext.Current.IncomingRequest.GetIfModifiedSince()?.ToString("o"));

                    // No obsoletion time?
                    if (typeof(BaseEntityData).IsAssignableFrom(handler.Type) && !query.ContainsKey("obsoletionTime"))
                        query.Add("obsoletionTime", "null");

                    int totalResults = 0;

                    // Lean mode
                    bool.TryParse(RestOperationContext.Current.IncomingRequest.QueryString["_includeRefs"], out bool parsedInclusive);
                    bool.TryParse(RestOperationContext.Current.IncomingRequest.QueryString["_lean"], out bool parsedLean);

                    this.AclCheck(handler, nameof(IApiResourceHandler.Query));

                    var retVal = handler.Query(query, Int32.Parse(offset ?? "0"), Int32.Parse(count ?? "100"), out totalResults).OfType<IdentifiedData>();
                    RestOperationContext.Current.OutgoingResponse.SetLastModified((retVal.OrderByDescending(o => o.ModifiedOn).FirstOrDefault()?.ModifiedOn.DateTime ?? DateTime.Now));

                    // Last modification time and not modified conditions
                    if ((RestOperationContext.Current.IncomingRequest.GetIfModifiedSince() != null ||
                        RestOperationContext.Current.IncomingRequest.GetIfNoneMatch() != null) &&
                        totalResults == 0)
                    {
                        RestOperationContext.Current.OutgoingResponse.StatusCode = 304;
                        return null;
                    }
                    else
                    {
                        if (query.ContainsKey("_all") || query.ContainsKey("_expand") || query.ContainsKey("_exclude"))
                        {
                            var wtp = ApplicationServiceContext.Current.GetService<IThreadPoolService>();
                            retVal.AsParallel().Select((itm) =>
                            {
                                try
                                {
                                    var i = itm as IdentifiedData;
                                    ObjectExpander.ExpandProperties(i, query);
                                    ObjectExpander.ExcludeProperties(i, query);
                                    return true;
                                }
                                catch (Exception e)
                                {
                                    this.m_traceSource.TraceError("Error setting properties: {0}", e);
                                    return false;
                                }
                            }).ToList();
                        }

                        return BundleUtil.CreateBundle(retVal, totalResults, Int32.Parse(offset ?? "0"), !parsedInclusive || parsedLean);
                    }
                }
                else
                    throw new FileNotFoundException(resourceType);
            }
            catch (Exception e)
            {
                var remoteEndpoint = RestOperationContext.Current.IncomingRequest.RemoteEndPoint;
                this.m_traceSource.TraceError(String.Format("{0} - {1}", remoteEndpoint?.Address, e.ToString()));
                throw new Exception($"Error searching {resourceType}", e);

            }
        }

        /// <summary>
        /// Get the server's current time
        /// </summary>
        public DateTime Time()
        {
            this.ThrowIfNotReady();
            return DateTime.Now;
        }

        /// <summary>
        /// Update the specified resource
        /// </summary>
        public virtual IdentifiedData Update(string resourceType, string id, IdentifiedData body)
        {
            this.ThrowIfNotReady();
            try
            {
                var handler = this.GetResourceHandler().GetResourceHandler<IHdsiServiceContract>(resourceType);
                if (handler != null)
                {
                    this.AclCheck(handler, nameof(IApiResourceHandler.Update));

                    var retVal = handler.Update(body) as IdentifiedData;
                    var versioned = retVal as IVersionedEntity;

                    if (retVal == null)
                        return null;
                    else
                    {
                        RestOperationContext.Current.OutgoingResponse.StatusCode = 201;
                        RestOperationContext.Current.OutgoingResponse.SetETag(retVal.Tag);

                        if (versioned != null)
                            RestOperationContext.Current.OutgoingResponse.Headers.Add(HttpResponseHeader.ContentLocation, this.CreateContentLocation(resourceType, id, "_history", versioned.VersionKey));
                        else
                            RestOperationContext.Current.OutgoingResponse.Headers.Add(HttpResponseHeader.ContentLocation, this.CreateContentLocation(resourceType, id));

                        return retVal;
                    }
                }
                else
                    throw new FileNotFoundException(resourceType);

            }
            catch (Exception e)
            {
                var remoteEndpoint = RestOperationContext.Current.IncomingRequest.RemoteEndPoint;
                this.m_traceSource.TraceError(String.Format("{0} - {1}", remoteEndpoint?.Address, e.ToString()));
                throw new Exception($"Error updating {resourceType}/{id}", e);

            }
        }

        /// <summary>
        /// Obsolete the specified data
        /// </summary>
        public virtual IdentifiedData Delete(string resourceType, string id)
        {
            this.ThrowIfNotReady();
            try
            {
                var handler = this.GetResourceHandler().GetResourceHandler<IHdsiServiceContract>(resourceType);
                if (handler != null)
                {
                    IdentifiedData retVal = null;
                    switch (RestOperationContext.Current.IncomingRequest.Headers["X-Delete-Mode"]?.ToLower() ?? "obsolete")
                    {
                        case "nullify":
                            if (handler is INullifyResourceHandler)
                            {
                                this.AclCheck(handler, nameof(INullifyResourceHandler.Nullify));
                                retVal = (handler as INullifyResourceHandler).Nullify(Guid.Parse(id)) as IdentifiedData;
                                break;
                            }
                            else
                                throw new NotSupportedException("X-Delete-Mode NULLIFY is not supported on this resource");
                        case "cancel":
                            if (handler is ICancelResourceHandler)
                            {
                                this.AclCheck(handler, nameof(ICancelResourceHandler.Cancel));
                                retVal = (handler as ICancelResourceHandler).Cancel(Guid.Parse(id)) as IdentifiedData;
                                break;
                            }
                            else
                                throw new NotSupportedException("X-Delete-Mode CANCEL is not supported on this resource");
                        case "obsolete":
                            this.AclCheck(handler, nameof(IApiResourceHandler.Obsolete));
                            retVal = handler.Obsolete(Guid.Parse(id)) as IdentifiedData;
                            break;
                        default:
                            throw new InvalidOperationException($"Can't understand X-Delete-Mode header");
                    }

                    var versioned = retVal as IVersionedEntity;

                    RestOperationContext.Current.OutgoingResponse.StatusCode = 201;
                    if (versioned != null)
                        RestOperationContext.Current.OutgoingResponse.Headers.Add(HttpResponseHeader.ContentLocation, this.CreateContentLocation(resourceType, id, "_history", versioned.VersionKey));
                    else
                        RestOperationContext.Current.OutgoingResponse.Headers.Add(HttpResponseHeader.ContentLocation, this.CreateContentLocation(resourceType, id));


                    return retVal;
                }
                else
                    throw new FileNotFoundException(resourceType);

            }
            catch (Exception e)
            {
                var remoteEndpoint = RestOperationContext.Current.IncomingRequest.RemoteEndPoint;
                this.m_traceSource.TraceError(String.Format("{0} - {1}", remoteEndpoint?.Address, e.ToString()));
                throw new Exception($"Error deleting {resourceType}/{id}", e);

            }
        }

        /// <summary>
        /// Perform the search but only return the headers
        /// </summary>
        public virtual void HeadSearch(string resourceType)
        {
            this.ThrowIfNotReady();
            RestOperationContext.Current.IncomingRequest.QueryString.Add("_count", "1");
            this.Search(resourceType);
        }

        /// <summary>
        /// Get just the headers
        /// </summary>
        public virtual void Head(string resourceType, string id)
        {
            this.ThrowIfNotReady();
            this.Get(resourceType, id);
        }

        /// <summary>
        /// Perform a patch on the serviceo
        /// </summary>
        /// <param name="resourceType"></param>
        /// <param name="id"></param>
        /// <param name="body"></param>
        public virtual void Patch(string resourceType, string id, Patch body)
        {
            this.ThrowIfNotReady();
            try
            {
                // Validate
                var match = RestOperationContext.Current.IncomingRequest.Headers["If-Match"];
                if (match == null)
                    throw new InvalidOperationException("Missing If-Match header");

                // Match bin
                var versionId = Guid.ParseExact(match, "N");

                // First we load
                var handler = this.GetResourceHandler().GetResourceHandler<IHdsiServiceContract>(resourceType);

                if (handler == null)
                    throw new FileNotFoundException(resourceType);

                // Next we get the current version
                this.AclCheck(handler, nameof(IApiResourceHandler.Get));

                var existing = handler.Get(Guid.Parse(id), Guid.Empty) as IdentifiedData;
                var force = Convert.ToBoolean(RestOperationContext.Current.IncomingRequest.Headers["X-Patch-Force"] ?? "false");

                if (existing == null)
                    throw new FileNotFoundException($"/{resourceType}/{id}/history/{versionId}");
                else if (existing.Tag != match && !force)
                {
                    this.m_traceSource.TraceError("Object {0} ETAG is {1} but If-Match specified {2}", existing.Key, existing.Tag, match);
                    throw new PatchAssertionException(match, existing.Tag, null);
                }
                else if (body == null)
                    throw new ArgumentNullException(nameof(body));
                else
                {
                    // Force load all properties for existing
                    var applied = ApplicationServiceContext.Current.GetService<IPatchService>().Patch(body, existing, force);
                    this.AclCheck(handler, nameof(IApiResourceHandler.Update));
                    var data = handler.Update(applied) as IdentifiedData;
                    RestOperationContext.Current.OutgoingResponse.StatusCode = 204;
                    RestOperationContext.Current.OutgoingResponse.SetETag(data.Tag);
                    RestOperationContext.Current.OutgoingResponse.SetLastModified(applied.ModifiedOn.DateTime);
                    var versioned = (data as IVersionedEntity)?.VersionKey;
                    if (versioned != null)
                        RestOperationContext.Current.OutgoingResponse.Headers.Add(HttpResponseHeader.ContentLocation, this.CreateContentLocation(resourceType, id, "_history", versioned));
                    else
                        RestOperationContext.Current.OutgoingResponse.Headers.Add(HttpResponseHeader.ContentLocation, this.CreateContentLocation(resourceType, id));

                }
            }
            catch (PatchAssertionException e)
            {
                var remoteEndpoint = RestOperationContext.Current.IncomingRequest.RemoteEndPoint;
                this.m_traceSource.TraceWarning(String.Format("{0} - {1}", remoteEndpoint?.Address, e.ToString()));
                throw new Exception($"Assertion failed while patching {resourceType}/{id}", e);
            }
            catch (Exception e)
            {
                var remoteEndpoint = RestOperationContext.Current.IncomingRequest.RemoteEndPoint;
                this.m_traceSource.TraceError(String.Format("{0} - {1}", remoteEndpoint?.Address, e.ToString()));
                throw new Exception($"Error patching {resourceType}/{id}", e);

            }
        }

        /// <summary>
        /// Gets the specifieed patch id
        /// </summary>
        public virtual Patch GetPatch(string resourceType, string id)
        {
            this.ThrowIfNotReady();
            throw new NotImplementedException();
        }

        /// <summary>
        /// Get options
        /// </summary>
        public virtual ServiceOptions Options()
        {
            this.ThrowIfNotReady();
            try
            {
                RestOperationContext.Current.OutgoingResponse.StatusCode = 200;
                RestOperationContext.Current.OutgoingResponse.Headers.Add("Allow", $"GET, PUT, POST, OPTIONS, HEAD, DELETE{(ApplicationServiceContext.Current.GetService<IPatchService>() != null ? ", PATCH" : null)}");
                if (ApplicationServiceContext.Current.GetService<IPatchService>() != null)
                    RestOperationContext.Current.OutgoingResponse.Headers.Add("Accept-Patch", "application/xml+sdb-patch");

                // Service options
                var retVal = new ServiceOptions()
                {
                    InterfaceVersion = "1.0.0.0",
                    Resources = new List<ServiceResourceOptions>()

                };

                // Get the resources which are supported
                foreach (var itm in this.GetResourceHandler().Handlers)
                {
                    var svc = this.ResourceOptions(itm.ResourceName);
                    retVal.Resources.Add(svc);
                }

                return retVal;
            }
            catch (Exception e)
            {
                var remoteEndpoint = RestOperationContext.Current.IncomingRequest.RemoteEndPoint;
                this.m_traceSource.TraceError(String.Format("{0} - {1}", remoteEndpoint?.Address, e.ToString()));
                throw new Exception("Error gathering service options", e);
            }
        }

        /// <summary>
        /// Throw if the service is not ready
        /// </summary>
        public abstract void ThrowIfNotReady();

        /// <summary>
        /// Options resource
        /// </summary>
        public virtual ServiceResourceOptions ResourceOptions(string resourceType)
        {
            var handler = this.GetResourceHandler().GetResourceHandler<IHdsiServiceContract>(resourceType);
            if (handler == null)
                throw new FileNotFoundException(resourceType);
            else
            {
                Func<ResourceCapabilityType, String[]> getCaps = (o) =>
                {
                    switch (o)
                    {
                        case ResourceCapabilityType.Create:
                        case ResourceCapabilityType.CreateOrUpdate:
                            return this.GetDemands(handler, nameof(IApiResourceHandler.Create));
                        case ResourceCapabilityType.Delete:
                            return this.GetDemands(handler, nameof(IApiResourceHandler.Create));
                        case ResourceCapabilityType.Get:
                        case ResourceCapabilityType.GetVersion:
                            return this.GetDemands(handler, nameof(IApiResourceHandler.Get));
                        case ResourceCapabilityType.History:
                        case ResourceCapabilityType.Search:
                            return this.GetDemands(handler, nameof(IApiResourceHandler.Query));
                        case ResourceCapabilityType.Update:
                            return this.GetDemands(handler, nameof(IApiResourceHandler.Update));
                        default:
                            return new string[] { PermissionPolicyIdentifiers.Login };
                    }
                };

                // Get the resource capabilities
                List<ServiceResourceCapability> caps = handler.Capabilities.ToResourceCapabilityStatement(getCaps).ToList();

                // Patching 
                if (ApplicationServiceContext.Current.GetService<IPatchService>() != null &&
                    handler.Capabilities.HasFlag(ResourceCapabilityType.Update))
                    caps.Add(new ServiceResourceCapability(ResourceCapabilityType.Patch, this.GetDemands(handler, nameof(IApiResourceHandler.Update))));

                // To expose associated objects
                var childResources = new List<ChildServiceResourceOptions>();
                if (handler is IChainedApiResourceHandler associative)
                {
                    childResources.AddRange(associative.ChildResources.Select(r => new ChildServiceResourceOptions(r.Name, r.PropertyType, r.Capabilities.ToResourceCapabilityStatement(getCaps).ToList(), r.ScopeBinding, ChildObjectClassification.Resource)));
                }
                if (handler is IOperationalApiResourceHandler operational)
                {
                    childResources.AddRange(operational.Operations.Select(o => new ChildServiceResourceOptions(o.Name, typeof(Object), ResourceCapabilityType.Create.ToResourceCapabilityStatement(getCaps).ToList(), o.ScopeBinding, ChildObjectClassification.RpcOperation)));
                }
                // Associateive
                return new ServiceResourceOptions(resourceType, handler.Type, caps, childResources);
            }
        }

        /// <summary>
        /// Perform a search on the specified entity
        /// </summary>
        [UrlParameter("_offset", typeof(int), "The offet of the first result to return")]
        [UrlParameter("_count", typeof(int), "The count of items to return in this result set")]
        [UrlParameter("_lean", typeof(bool), "True if the result bundle should only contains primary results")]
        [UrlParameter("_all", typeof(bool), "True if all properties should be expanded")]
        [UrlParameter("_expand", typeof(string), "The names of the properties which should be forced loaded", Multiple = true)]
        [UrlParameter("_exclude", typeof(string), "The names of the properties which should removed from the bundle", Multiple = true)]
        public virtual Object AssociationSearch(string resourceType, string key, string childResourceType)
        {
            this.ThrowIfNotReady();
            try
            {

                var handler = this.GetResourceHandler().GetResourceHandler<IHdsiServiceContract>(resourceType) as IChainedApiResourceHandler;
                if (handler != null)
                {
                    String offset = RestOperationContext.Current.IncomingRequest.QueryString["_offset"],
                      count = RestOperationContext.Current.IncomingRequest.QueryString["_count"];

                    this.AclCheck(handler, nameof(IChainedApiResourceHandler.QueryChildObjects));

                    var query = RestOperationContext.Current.IncomingRequest.QueryString.ToQuery();

                    // Modified on?
                    if (RestOperationContext.Current.IncomingRequest.GetIfModifiedSince().HasValue)
                        query.Add("modifiedOn", ">" + RestOperationContext.Current.IncomingRequest.GetIfModifiedSince().Value.ToString("o"));

                    // No obsoletion time?
                    if (typeof(BaseEntityData).IsAssignableFrom(handler.Type) && !query.ContainsKey("obsoletionTime"))
                        query.Add("obsoletionTime", "null");


                    int totalResults = 0;

                    // Lean mode
                    var lean = RestOperationContext.Current.IncomingRequest.QueryString["_lean"];
                    bool.TryParse(lean, out bool parsedLean);
                    this.AclCheck(handler, nameof(IApiResourceHandler.Query));

                    IEnumerable<IdentifiedData> retVal = handler.QueryChildObjects(Guid.Parse(key), childResourceType, query, Int32.Parse(offset ?? "0"), Int32.Parse(count ?? "100"), out totalResults).OfType<IdentifiedData>();

                    RestOperationContext.Current.OutgoingResponse.SetLastModified(retVal.OfType<IdentifiedData>().OrderByDescending(o => o.ModifiedOn).FirstOrDefault()?.ModifiedOn.DateTime ?? DateTime.Now);
                    // Last modification time and not modified conditions
                    if ((RestOperationContext.Current.IncomingRequest.GetIfModifiedSince() != null ||
                        RestOperationContext.Current.IncomingRequest.GetIfNoneMatch() != null) &&
                        totalResults == 0)
                    {
                        RestOperationContext.Current.OutgoingResponse.StatusCode = 304;
                        return null;
                    }
                    else
                    {
                        if (query.ContainsKey("_all") || query.ContainsKey("_expand") || query.ContainsKey("_exclude"))
                        {
                            var wtp = ApplicationServiceContext.Current.GetService<IThreadPoolService>();
                            retVal.AsParallel().Select((itm) =>
                            {
                                try
                                {
                                    var i = itm as IdentifiedData;
                                    ObjectExpander.ExpandProperties(i, query);
                                    ObjectExpander.ExcludeProperties(i, query);
                                    return true;
                                }
                                catch (Exception e)
                                {
                                    this.m_traceSource.TraceError("Error setting properties: {0}", e);
                                    return false;
                                }
                            }).ToList();
                        }

                        return BundleUtil.CreateBundle(retVal, totalResults, Int32.Parse(offset ?? "0"), parsedLean);
                    }
                }
                else
                    throw new FileNotFoundException(resourceType);
            }
            catch (Exception e)
            {
                var remoteEndpoint = RestOperationContext.Current.IncomingRequest.RemoteEndPoint;
                this.m_traceSource.TraceError(String.Format("{0} - {1}", remoteEndpoint?.Address, e.ToString()));
                throw;
            }
        }

        /// <summary>
        /// Create an associated entity
        /// </summary>
        public virtual object AssociationCreate(string resourceType, string key, string childResourceType, object body)
        {
            this.ThrowIfNotReady();

            try
            {

                IChainedApiResourceHandler handler = this.GetResourceHandler().GetResourceHandler<IHdsiServiceContract>(resourceType) as IChainedApiResourceHandler;
                if (handler != null)
                {
                    this.AclCheck(handler, nameof(IChainedApiResourceHandler.AddChildObject));
                    var retVal = handler.AddChildObject(Guid.Parse(key), childResourceType, body) as IdentifiedData;

                    RestOperationContext.Current.OutgoingResponse.StatusCode = 201;
                    if (retVal != null)
                    {
                        RestOperationContext.Current.OutgoingResponse.SetETag(retVal.Tag);
                        RestOperationContext.Current.OutgoingResponse.Headers.Add(HttpResponseHeader.ContentLocation, this.CreateContentLocation(resourceType, key, childResourceType, retVal.Key));
                    }

                    return retVal;

                }
                else
                    throw new FileNotFoundException(resourceType);
            }
            catch (Exception e)
            {
                var remoteEndpoint = RestOperationContext.Current.IncomingRequest.RemoteEndPoint;
                this.m_traceSource.TraceError(String.Format("{0} - {1}", remoteEndpoint?.Address, e.ToString()));
                throw;

            }
        }

        /// <summary>
        /// Removes an associated entity from the scoping property path
        /// </summary>
        public virtual object AssociationRemove(string resourceType, string key, string childResourceType, string scopedEntityKey)
        {
            this.ThrowIfNotReady();

            try
            {

                IChainedApiResourceHandler handler = this.GetResourceHandler().GetResourceHandler<IHdsiServiceContract>(resourceType) as IChainedApiResourceHandler;
                if (handler != null)
                {
                    this.AclCheck(handler, nameof(IChainedApiResourceHandler.RemoveChildObject));

                    var retVal = handler.RemoveChildObject(Guid.Parse(key), childResourceType, Guid.Parse(scopedEntityKey)) as IdentifiedData;

                    RestOperationContext.Current.OutgoingResponse.StatusCode = 201;
                    RestOperationContext.Current.OutgoingResponse.Headers.Add(HttpResponseHeader.ContentLocation, this.CreateContentLocation(resourceType, key, childResourceType, retVal.Key));
                    return retVal;

                }
                else
                    throw new FileNotFoundException(resourceType);
            }
            catch (Exception e)
            {
                var remoteEndpoint = RestOperationContext.Current.IncomingRequest.RemoteEndPoint;
                this.m_traceSource.TraceError(String.Format("{0} - {1}", remoteEndpoint?.Address, e.ToString()));
                throw;

            }
        }

        /// <summary>
        /// Removes an associated entity from the scoping property path
        /// </summary>
        public virtual object AssociationGet(string resourceType, string key, string childResourceType, string scopedEntityKey)
        {
            this.ThrowIfNotReady();

            try
            {

                IChainedApiResourceHandler handler = this.GetResourceHandler().GetResourceHandler<IHdsiServiceContract>(resourceType) as IChainedApiResourceHandler;
                if (handler != null)
                {
                    this.AclCheck(handler, nameof(IChainedApiResourceHandler.GetChildObject));

                    var retVal = handler.GetChildObject(Guid.Parse(key), childResourceType, Guid.Parse(scopedEntityKey));

                    if (retVal is IdentifiedData idData)
                    {
                        RestOperationContext.Current.OutgoingResponse.SetETag(idData.Tag);
                        RestOperationContext.Current.OutgoingResponse.SetLastModified(idData.ModifiedOn.DateTime);

<<<<<<< HEAD
                    else if (RestOperationContext.Current.IncomingRequest.QueryString["_bundle"] == "true" ||
                        RestOperationContext.Current.IncomingRequest.QueryString["_all"] == "true")
                    {
                        ObjectExpander.ExpandProperties(retVal, SanteDB.Core.Model.Query.NameValueCollection.ParseQueryString(RestOperationContext.Current.IncomingRequest.Url.Query));
                        ObjectExpander.ExcludeProperties(retVal, SanteDB.Core.Model.Query.NameValueCollection.ParseQueryString(RestOperationContext.Current.IncomingRequest.Url.Query));
                        return Bundle.CreateBundle(retVal);
=======
                        // HTTP IF headers?
                        if (RestOperationContext.Current.IncomingRequest.GetIfModifiedSince() != null &&
                            idData.ModifiedOn <= RestOperationContext.Current.IncomingRequest.GetIfModifiedSince() ||
                            RestOperationContext.Current.IncomingRequest.GetIfNoneMatch()?.Any(o => idData.Tag == o) == true)
                        {
                            RestOperationContext.Current.OutgoingResponse.StatusCode = 304;
                            return null;
                        }
                        else if (RestOperationContext.Current.IncomingRequest.QueryString["_bundle"] == "true" ||
                            RestOperationContext.Current.IncomingRequest.QueryString["_all"] == "true")
                        {
                            retVal = idData.GetLocked();
                            ObjectExpander.ExpandProperties(idData, SanteDB.Core.Model.Query.NameValueCollection.ParseQueryString(RestOperationContext.Current.IncomingRequest.Url.Query));
                            ObjectExpander.ExcludeProperties(idData, SanteDB.Core.Model.Query.NameValueCollection.ParseQueryString(RestOperationContext.Current.IncomingRequest.Url.Query));
                            return Bundle.CreateBundle(idData);
                        }
                        else
                        {
                            return retVal;
                        }
>>>>>>> d3a0b5db
                    }
                    else // Not much we can do about it
                    {
                        RestOperationContext.Current.OutgoingResponse.SetLastModified(DateTime.Now);
                        return retVal;
                    }

                }
                else
                    throw new FileNotFoundException(resourceType);
            }
            catch (Exception e)
            {
                var remoteEndpoint = RestOperationContext.Current.IncomingRequest.RemoteEndPoint;
                this.m_traceSource.TraceError(String.Format("{0} - {1}", remoteEndpoint?.Address, e.ToString()));
                throw;

            }
        }

        /// <summary>
        /// Generate the barcode for the specified object with specified authority
        /// </summary>
        public virtual Stream GetBarcode(string resourceType, string id, string authority)
        {
            try
            {
                var handler = this.GetResourceHandler().GetResourceHandler<IHdsiServiceContract>(resourceType);
                if (handler != null)
                {
                    var bcService = ApplicationServiceContext.Current.GetService<IBarcodeProviderService>();
                    if (bcService == null)
                        throw new InvalidOperationException("Cannot find barcode generator service");

                    Guid objectId = Guid.Parse(id), authorityId = Guid.Parse(authority);
                    var data = handler.Get(objectId, Guid.Empty) as IdentifiedData;
                    if (data == null)
                        throw new KeyNotFoundException($"{resourceType} {id}");
                    else
                    {
                        RestOperationContext.Current.OutgoingResponse.ContentType = "image/png";
                        if (data is Entity entity)
                            return bcService.Generate(entity.Identifiers.Where(o => o.AuthorityKey == authorityId));
                        else if (data is Act act)
                            return bcService.Generate(act.Identifiers.Where(o => o.AuthorityKey == authorityId));
                        else
                            return null;
                    }
                }
                else
                    throw new FileNotFoundException(resourceType);
            }
            catch (Exception e)
            {
                this.m_traceSource.TraceError("Error generating barcode for {0} - {1}", resourceType, e);
                throw new Exception($"Could not generate visual code for {resourceType}/{id}", e);
            }
        }

        /// <summary>
        /// Touches the specified data object
        /// </summary>
        public virtual IdentifiedData Touch(string resourceType, string id)
        {
            this.ThrowIfNotReady();
            try
            {
                var handler = this.GetResourceHandler().GetResourceHandler<IHdsiServiceContract>(resourceType);
                if (handler is IApiResourceHandlerEx exResourceHandler)
                {
                    this.AclCheck(handler, nameof(IApiResourceHandler.Update));

                    var retVal = exResourceHandler.Touch(Guid.Parse(id)) as IdentifiedData;

                    var versioned = retVal as IVersionedEntity;
                    RestOperationContext.Current.OutgoingResponse.StatusCode = 201;
                    RestOperationContext.Current.OutgoingResponse.SetETag(retVal.Tag);

                    if (versioned != null)
                        RestOperationContext.Current.OutgoingResponse.Headers.Add(HttpResponseHeader.ContentLocation, this.CreateContentLocation(resourceType, id, "_history", versioned.VersionKey));
                    else
                        RestOperationContext.Current.OutgoingResponse.Headers.Add(HttpResponseHeader.ContentLocation, this.CreateContentLocation(resourceType, id));

                    return retVal;
                }
                else
                    throw new FileNotFoundException(resourceType);

            }
            catch (Exception e)
            {
                var remoteEndpoint = RestOperationContext.Current.IncomingRequest.RemoteEndPoint;
                this.m_traceSource.TraceError(String.Format("{0} - {1}", remoteEndpoint?.Address, e.ToString()));
                throw new Exception($"Error updating {resourceType}/{id}", e);

            }
        }

        /// <summary>
        /// Resolve a code
        /// </summary>
        /// <param name="body">The content of the barcode/image obtained from the user interface</param>
        public virtual void ResolvePointer(System.Collections.Specialized.NameValueCollection parms)
        {
            try
            {
                var bcService = ApplicationServiceContext.Current.GetService<IResourcePointerService>();
                if (bcService == null)
                    throw new InvalidOperationException("Cannot find pointer service");

                bool validate = true;
                if (String.IsNullOrEmpty(parms["code"]))
                    throw new ArgumentException("SEARCH have url-form encoded payload with parameter code");
                else if (!String.IsNullOrEmpty(parms["validate"]))
                    Boolean.TryParse(parms["validate"], out validate);

                var result = bcService.ResolveResource(parms["code"], validate);

                // Create a 303 see other
                if (result != null)
                {
                    RestOperationContext.Current.OutgoingResponse.StatusCode = (int)HttpStatusCode.SeeOther;
                    if (result is IVersionedEntity versioned)
                        RestOperationContext.Current.OutgoingResponse.AddHeader("Location", this.CreateContentLocation(result.GetType().GetSerializationName(), versioned.Key.Value, "_history", versioned.VersionKey.Value));
                    else
                        RestOperationContext.Current.OutgoingResponse.AddHeader("Location", this.CreateContentLocation(result.GetType().GetSerializationName(), result.Key.Value));
                }
                else
                    throw new KeyNotFoundException($"Object not found");

            }
            catch (Exception e)
            {
                var remoteEndpoint = RestOperationContext.Current.IncomingRequest.RemoteEndPoint;
                this.m_traceSource.TraceError(String.Format("{0} - {1}", remoteEndpoint?.Address, e.ToString()));
                throw new Exception($"Error searching by pointer", e);
            }
        }

        /// <summary>
        /// Get pointer to the specified resource
        /// </summary>
        public virtual Stream GetPointer(string resourceType, string id, string authority)
        {
            try
            {
                var handler = this.GetResourceHandler().GetResourceHandler<IHdsiServiceContract>(resourceType);
                if (handler != null)
                {
                    var ptrService = ApplicationServiceContext.Current.GetService<IResourcePointerService>();
                    if (ptrService == null)
                        throw new InvalidOperationException("Cannot find resource pointer service");

                    Guid objectId = Guid.Parse(id);
                    Guid authorityId = Guid.Parse(authority);
                    var data = handler.Get(objectId, Guid.Empty) as IdentifiedData;
                    if (data == null)
                        throw new KeyNotFoundException($"{resourceType} {id}");
                    else
                    {

                        RestOperationContext.Current.OutgoingResponse.ContentType = "application/jose";
                        if (data is Entity entity)
                        {
                            return new MemoryStream(Encoding.UTF8.GetBytes(ptrService.GeneratePointer(entity.Identifiers.Where(o => o.AuthorityKey == authorityId))));
                        }
                        else if (data is Act act)
                        {
                            return new MemoryStream(Encoding.UTF8.GetBytes(ptrService.GeneratePointer(act.Identifiers.Where(o => o.AuthorityKey == authorityId))));
                        }
                        else
                            return null;
                    }
                }
                else
                    throw new FileNotFoundException(resourceType);
            }
            catch (Exception e)
            {
                this.m_traceSource.TraceError("Error fetching pointer for {0} - {1}", resourceType, e);
                throw new Exception($"Could fetching pointer code for {resourceType}/{id}", e);
            }
        }

        /// <summary>
        /// Copy (download) a remote object to this instance
        /// </summary>
        public abstract IdentifiedData Copy(String reosurceType, String id);

        /// <summary>
        /// Invoke the specified method on the API
        /// </summary>
        public virtual object InvokeMethod(string resourceType, string id, string operationName, ApiOperationParameterCollection body)
        {
            this.ThrowIfNotReady();

            try
            {

                var handler = this.GetResourceHandler().GetResourceHandler<IHdsiServiceContract>(resourceType) as IOperationalApiResourceHandler;
                if (handler != null)
                {
                    this.AclCheck(handler, nameof(IOperationalApiResourceHandler.InvokeOperation));

                    var retValRaw = handler.InvokeOperation(Guid.Parse(id), operationName, body);

                    if (retValRaw is IdentifiedData retVal)
                    {
                        RestOperationContext.Current.OutgoingResponse.SetETag(retVal.Tag);
                        RestOperationContext.Current.OutgoingResponse.SetLastModified(retVal.ModifiedOn.DateTime);

                        // HTTP IF headers?
                        if (RestOperationContext.Current.IncomingRequest.GetIfModifiedSince() != null &&
                            retVal.ModifiedOn <= RestOperationContext.Current.IncomingRequest.GetIfModifiedSince() ||
                            RestOperationContext.Current.IncomingRequest.GetIfNoneMatch()?.Any(o => retVal.Tag == o) == true)
                        {
                            RestOperationContext.Current.OutgoingResponse.StatusCode = 304;
                            return null;
                        }
                    }
                    return retValRaw;
                }
                else
                    throw new FileNotFoundException(resourceType);
            }
            catch (Exception e)
            {
                var remoteEndpoint = RestOperationContext.Current.IncomingRequest.RemoteEndPoint;
                this.m_traceSource.TraceError(String.Format("{0} - {1}", remoteEndpoint?.Address, e.ToString()));
                throw;

            }
        }
        /// <summary>
        /// Check-in the specified object
        /// </summary>
        public virtual object CheckIn(string resourceType, string key)
        {
            this.ThrowIfNotReady();

            try
            {
                var handler = this.GetResourceHandler().GetResourceHandler<IHdsiServiceContract>(resourceType) as ICheckoutResourceHandler;
                if (handler != null)
                {
                    this.AclCheck(handler, nameof(ICheckoutResourceHandler.CheckIn));
                    return handler.CheckIn(Guid.Parse(key));
                }
                else
                    throw new FileNotFoundException(resourceType);
            }
            catch (Exception e)
            {
                var remoteEndpoint = RestOperationContext.Current.IncomingRequest.RemoteEndPoint;
                this.m_traceSource.TraceError(String.Format("{0} - {1}", remoteEndpoint?.Address, e.ToString()));
                throw;
            }
        }

        /// <summary>
        /// Check-out the specified object
        /// </summary>
        public virtual object CheckOut(string resourceType, string key)
        {
            this.ThrowIfNotReady();

            try
            {
                var handler = this.GetResourceHandler().GetResourceHandler<IHdsiServiceContract>(resourceType) as ICheckoutResourceHandler;
                if (handler != null)
                {
                    this.AclCheck(handler, nameof(ICheckoutResourceHandler.CheckIn));
                    return handler.CheckOut(Guid.Parse(key));
                }
                else
                    throw new FileNotFoundException(resourceType);
            }
            catch (Exception e)
            {
                var remoteEndpoint = RestOperationContext.Current.IncomingRequest.RemoteEndPoint;
                this.m_traceSource.TraceError(String.Format("{0} - {1}", remoteEndpoint?.Address, e.ToString()));
                throw;

            }
        }

        /// <summary>
        /// Invoke a method which is not tied to a classifier object
        /// </summary>
        public virtual object InvokeMethod(string resourceType, string operationName, ApiOperationParameterCollection body)
        {
            this.ThrowIfNotReady();

            try
            {
                var handler = this.GetResourceHandler().GetResourceHandler<IHdsiServiceContract>(resourceType) as IOperationalApiResourceHandler;
                if (handler != null)
                {
                    this.AclCheck(handler, nameof(IOperationalApiResourceHandler.InvokeOperation));

                    var retValRaw = handler.InvokeOperation(null, operationName, body);

                    if (retValRaw is IdentifiedData retVal)
                    {
                        RestOperationContext.Current.OutgoingResponse.SetETag(retVal.Tag);
                        RestOperationContext.Current.OutgoingResponse.SetLastModified(retVal.ModifiedOn.DateTime);

                        // HTTP IF headers?
                        if (RestOperationContext.Current.IncomingRequest.GetIfModifiedSince() != null &&
                            retVal.ModifiedOn <= RestOperationContext.Current.IncomingRequest.GetIfModifiedSince() ||
                            RestOperationContext.Current.IncomingRequest.GetIfNoneMatch()?.Any(o => retVal.Tag == o) == true)
                        {
                            RestOperationContext.Current.OutgoingResponse.StatusCode = 304;
                            return null;
                        }
                    }
                    return retValRaw;
                }
                else
                    throw new FileNotFoundException(resourceType);
            }
            catch (Exception e)
            {
                var remoteEndpoint = RestOperationContext.Current.IncomingRequest.RemoteEndPoint;
                this.m_traceSource.TraceError(String.Format("{0} - {1}", remoteEndpoint?.Address, e.ToString()));
                throw;

            }
        }

        /// <summary>
        /// Perform a sub-get on a child resource and key without parent instance (exmaple: GET /Patient/extendedProperty/UUID)
        /// </summary>
        public virtual object AssociationGet(string resourceType, string childResourceType, string childResourceKey)
        {
            this.ThrowIfNotReady();

            try
            {

                IChainedApiResourceHandler handler = this.GetResourceHandler().GetResourceHandler<IHdsiServiceContract>(resourceType) as IChainedApiResourceHandler;
                if (handler != null)
                {
                    this.AclCheck(handler, nameof(IChainedApiResourceHandler.GetChildObject));

                    var retVal = handler.GetChildObject(null, childResourceType, Guid.Parse(childResourceKey)) as IdentifiedData;

                    RestOperationContext.Current.OutgoingResponse.SetETag(retVal.Tag);
                    RestOperationContext.Current.OutgoingResponse.SetLastModified(retVal.ModifiedOn.DateTime);

                    // HTTP IF headers?
                    if (RestOperationContext.Current.IncomingRequest.GetIfModifiedSince() != null &&
                        retVal.ModifiedOn <= RestOperationContext.Current.IncomingRequest.GetIfModifiedSince() ||
                        RestOperationContext.Current.IncomingRequest.GetIfNoneMatch()?.Any(o => retVal.Tag == o) == true)
                    {
                        RestOperationContext.Current.OutgoingResponse.StatusCode = 304;
                        return null;
                    }

                    else if (RestOperationContext.Current.IncomingRequest.QueryString["_bundle"] == "true" ||
                        RestOperationContext.Current.IncomingRequest.QueryString["_all"] == "true")
                    {
                        //retVal = retVal.GetLocked();
                        ObjectExpander.ExpandProperties(retVal, SanteDB.Core.Model.Query.NameValueCollection.ParseQueryString(RestOperationContext.Current.IncomingRequest.Url.Query));
                        ObjectExpander.ExcludeProperties(retVal, SanteDB.Core.Model.Query.NameValueCollection.ParseQueryString(RestOperationContext.Current.IncomingRequest.Url.Query));
                        return Bundle.CreateBundle(retVal);
                    }
                    else
                    {
                        return retVal;
                    }

                }
                else
                    throw new FileNotFoundException(resourceType);
            }
            catch (Exception e)
            {
                var remoteEndpoint = RestOperationContext.Current.IncomingRequest.RemoteEndPoint;
                this.m_traceSource.TraceError(String.Format("{0} - {1}", remoteEndpoint?.Address, e.ToString()));
                throw;

            }
        }

        /// <summary>
        /// Operates a DELETE on the instance 
        /// </summary>
        public virtual object AssociationRemove(string resourceType, string childResourceType, string childResourceKey)
        {
            this.ThrowIfNotReady();

            try
            {

                IChainedApiResourceHandler handler = this.GetResourceHandler().GetResourceHandler<IHdsiServiceContract>(resourceType) as IChainedApiResourceHandler;
                if (handler != null)
                {
                    this.AclCheck(handler, nameof(IChainedApiResourceHandler.RemoveChildObject));

                    var retVal = handler.RemoveChildObject(null, childResourceType, Guid.Parse(childResourceKey)) as IdentifiedData;

                    RestOperationContext.Current.OutgoingResponse.StatusCode = 201;
                    RestOperationContext.Current.OutgoingResponse.Headers.Add(HttpResponseHeader.ContentLocation, this.CreateContentLocation(resourceType, childResourceType, retVal.Key));
                    return retVal;

                }
                else
                    throw new FileNotFoundException(resourceType);
            }
            catch (Exception e)
            {
                var remoteEndpoint = RestOperationContext.Current.IncomingRequest.RemoteEndPoint;
                this.m_traceSource.TraceError(String.Format("{0} - {1}", remoteEndpoint?.Address, e.ToString()));
                throw;

            }
        }

        /// <summary>
        /// Perform a search on the specified entity
        /// </summary>
        [UrlParameter("_offset", typeof(int), "The offet of the first result to return")]
        [UrlParameter("_count", typeof(int), "The count of items to return in this result set")]
        [UrlParameter("_lean", typeof(bool), "True if the result bundle should only contains primary results")]
        [UrlParameter("_all", typeof(bool), "True if all properties should be expanded")]
        [UrlParameter("_expand", typeof(string), "The names of the properties which should be forced loaded", Multiple = true)]
        [UrlParameter("_exclude", typeof(string), "The names of the properties which should removed from the bundle", Multiple = true)]
        public virtual Object AssociationSearch(string resourceType, string childResourceType)
        {
            this.ThrowIfNotReady();
            try
            {

                var handler = this.GetResourceHandler().GetResourceHandler<IHdsiServiceContract>(resourceType) as IChainedApiResourceHandler;
                if (handler != null)
                {
                    String offset = RestOperationContext.Current.IncomingRequest.QueryString["_offset"],
                      count = RestOperationContext.Current.IncomingRequest.QueryString["_count"];

                    this.AclCheck(handler, nameof(IChainedApiResourceHandler.QueryChildObjects));

                    var query = RestOperationContext.Current.IncomingRequest.QueryString.ToQuery();

                    // Modified on?
                    if (RestOperationContext.Current.IncomingRequest.GetIfModifiedSince().HasValue)
                        query.Add("modifiedOn", ">" + RestOperationContext.Current.IncomingRequest.GetIfModifiedSince().Value.ToString("o"));

                    // No obsoletion time?
                    if (typeof(BaseEntityData).IsAssignableFrom(handler.Type) && !query.ContainsKey("obsoletionTime"))
                        query.Add("obsoletionTime", "null");


                    int totalResults = 0;

                    // Lean mode
                    var lean = RestOperationContext.Current.IncomingRequest.QueryString["_lean"];
                    bool.TryParse(lean, out bool parsedLean);
                    this.AclCheck(handler, nameof(IApiResourceHandler.Query));

                    IEnumerable<IdentifiedData> retVal = handler.QueryChildObjects(null, childResourceType, query, Int32.Parse(offset ?? "0"), Int32.Parse(count ?? "100"), out totalResults).OfType<IdentifiedData>();

                    RestOperationContext.Current.OutgoingResponse.SetLastModified(retVal.OfType<IdentifiedData>().OrderByDescending(o => o.ModifiedOn).FirstOrDefault()?.ModifiedOn.DateTime ?? DateTime.Now);
                    // Last modification time and not modified conditions
                    if ((RestOperationContext.Current.IncomingRequest.GetIfModifiedSince() != null ||
                        RestOperationContext.Current.IncomingRequest.GetIfNoneMatch() != null) &&
                        totalResults == 0)
                    {
                        RestOperationContext.Current.OutgoingResponse.StatusCode = 304;
                        return null;
                    }
                    else
                    {
                        if (query.ContainsKey("_all") || query.ContainsKey("_expand") || query.ContainsKey("_exclude"))
                        {
                            var wtp = ApplicationServiceContext.Current.GetService<IThreadPoolService>();
                            retVal.AsParallel().Select((itm) =>
                            {
                                try
                                {
                                    var i = itm as IdentifiedData;
                                    ObjectExpander.ExpandProperties(i, query);
                                    ObjectExpander.ExcludeProperties(i, query);
                                    return true;
                                }
                                catch (Exception e)
                                {
                                    this.m_traceSource.TraceError("Error setting properties: {0}", e);
                                    return false;
                                }
                            }).ToList();
                        }

                        return BundleUtil.CreateBundle(retVal, totalResults, Int32.Parse(offset ?? "0"), parsedLean);
                    }
                }
                else
                    throw new FileNotFoundException(resourceType);
            }
            catch (Exception e)
            {
                var remoteEndpoint = RestOperationContext.Current.IncomingRequest.RemoteEndPoint;
                this.m_traceSource.TraceError(String.Format("{0} - {1}", remoteEndpoint?.Address, e.ToString()));
                throw;
            }
        }
    }
}<|MERGE_RESOLUTION|>--- conflicted
+++ resolved
@@ -2,19 +2,19 @@
  * Copyright (C) 2021 - 2021, SanteSuite Inc. and the SanteSuite Contributors (See NOTICE.md for full copyright notices)
  * Copyright (C) 2019 - 2021, Fyfe Software Inc. and the SanteSuite Contributors
  * Portions Copyright (C) 2015-2018 Mohawk College of Applied Arts and Technology
- * 
- * Licensed under the Apache License, Version 2.0 (the "License"); you 
- * may not use this file except in compliance with the License. You may 
- * obtain a copy of the License at 
- * 
- * http://www.apache.org/licenses/LICENSE-2.0 
- * 
+ *
+ * Licensed under the Apache License, Version 2.0 (the "License"); you
+ * may not use this file except in compliance with the License. You may
+ * obtain a copy of the License at
+ *
+ * http://www.apache.org/licenses/LICENSE-2.0
+ *
  * Unless required by applicable law or agreed to in writing, software
  * distributed under the License is distributed on an "AS IS" BASIS, WITHOUT
- * WARRANTIES OR CONDITIONS OF ANY KIND, either express or implied. See the 
- * License for the specific language governing permissions and limitations under 
+ * WARRANTIES OR CONDITIONS OF ANY KIND, either express or implied. See the
+ * License for the specific language governing permissions and limitations under
  * the License.
- * 
+ *
  * User: fyfej
  * Date: 2021-8-5
  */
@@ -131,7 +131,6 @@
                 var handler = this.GetResourceHandler().GetResourceHandler<IHdsiServiceContract>(resourceType);
                 if (handler != null)
                 {
-
                     this.AclCheck(handler, nameof(IApiResourceHandler.Create));
                     var retVal = handler.Create(body, false) as IdentifiedData;
                     var versioned = retVal as IVersionedEntity;
@@ -152,11 +151,9 @@
                 }
                 else
                     throw new FileNotFoundException(resourceType);
-
-            }
-            catch (Exception e)
-            {
-
+            }
+            catch (Exception e)
+            {
                 var remoteEndpoint = RestOperationContext.Current.IncomingRequest.RemoteEndPoint;
                 this.m_traceSource.TraceError(String.Format("{0} - {1}", remoteEndpoint?.Address, e.ToString()));
                 throw new Exception($"Error creating {body}", e);
@@ -195,7 +192,6 @@
                 }
                 else
                     throw new FileNotFoundException(resourceType);
-
             }
             catch (Exception e)
             {
@@ -216,11 +212,9 @@
 
             try
             {
-
                 var handler = this.GetResourceHandler().GetResourceHandler<IHdsiServiceContract>(resourceType);
                 if (handler != null)
                 {
-
                     if (handler is IChainedApiResourceHandler chainedHandler && chainedHandler.TryGetChainedResource(id, ChildObjectScopeBinding.Class, out IApiChildResourceHandler childHandler))
                     {
                         return this.AssociationSearch(resourceType, id) as IdentifiedData;
@@ -242,7 +236,6 @@
                         RestOperationContext.Current.OutgoingResponse.StatusCode = 304;
                         return null;
                     }
-
                     else if (RestOperationContext.Current.IncomingRequest.QueryString["_bundle"] == "true" ||
                         RestOperationContext.Current.IncomingRequest.QueryString["_all"] == "true")
                     {
@@ -257,7 +250,6 @@
                 }
                 else
                     throw new FileNotFoundException(resourceType);
-
             }
             catch (Exception e)
             {
@@ -294,7 +286,6 @@
                 }
                 else
                     throw new FileNotFoundException(resourceType);
-
             }
             catch (Exception e)
             {
@@ -357,7 +348,7 @@
                     String since = RestOperationContext.Current.IncomingRequest.QueryString["_since"];
                     Guid sinceGuid = since != null ? Guid.Parse(since) : Guid.Empty;
 
-                    // Query 
+                    // Query
                     this.AclCheck(handler, nameof(IApiResourceHandler.Get));
                     var retVal = handler.Get(Guid.Parse(id), Guid.Empty) as IVersionedEntity;
                     List<IVersionedEntity> histItm = new List<IVersionedEntity>() { retVal };
@@ -369,7 +360,6 @@
                         // Should we stop fetching?
                         if (retVal?.VersionKey == sinceGuid)
                             break;
-
                     }
 
                     // Lock the item
@@ -383,7 +373,6 @@
                 var remoteEndpoint = RestOperationContext.Current.IncomingRequest.RemoteEndPoint;
                 this.m_traceSource.TraceError(String.Format("{0} - {1}", remoteEndpoint?.Address, e.ToString()));
                 throw new Exception($"Error getting history for {resourceType}/{id}");
-
             }
         }
 
@@ -471,7 +460,6 @@
                 var remoteEndpoint = RestOperationContext.Current.IncomingRequest.RemoteEndPoint;
                 this.m_traceSource.TraceError(String.Format("{0} - {1}", remoteEndpoint?.Address, e.ToString()));
                 throw new Exception($"Error searching {resourceType}", e);
-
             }
         }
 
@@ -517,14 +505,12 @@
                 }
                 else
                     throw new FileNotFoundException(resourceType);
-
             }
             catch (Exception e)
             {
                 var remoteEndpoint = RestOperationContext.Current.IncomingRequest.RemoteEndPoint;
                 this.m_traceSource.TraceError(String.Format("{0} - {1}", remoteEndpoint?.Address, e.ToString()));
                 throw new Exception($"Error updating {resourceType}/{id}", e);
-
             }
         }
 
@@ -564,6 +550,7 @@
                             this.AclCheck(handler, nameof(IApiResourceHandler.Obsolete));
                             retVal = handler.Obsolete(Guid.Parse(id)) as IdentifiedData;
                             break;
+
                         default:
                             throw new InvalidOperationException($"Can't understand X-Delete-Mode header");
                     }
@@ -576,19 +563,16 @@
                     else
                         RestOperationContext.Current.OutgoingResponse.Headers.Add(HttpResponseHeader.ContentLocation, this.CreateContentLocation(resourceType, id));
 
-
                     return retVal;
                 }
                 else
                     throw new FileNotFoundException(resourceType);
-
             }
             catch (Exception e)
             {
                 var remoteEndpoint = RestOperationContext.Current.IncomingRequest.RemoteEndPoint;
                 this.m_traceSource.TraceError(String.Format("{0} - {1}", remoteEndpoint?.Address, e.ToString()));
                 throw new Exception($"Error deleting {resourceType}/{id}", e);
-
             }
         }
 
@@ -665,7 +649,6 @@
                         RestOperationContext.Current.OutgoingResponse.Headers.Add(HttpResponseHeader.ContentLocation, this.CreateContentLocation(resourceType, id, "_history", versioned));
                     else
                         RestOperationContext.Current.OutgoingResponse.Headers.Add(HttpResponseHeader.ContentLocation, this.CreateContentLocation(resourceType, id));
-
                 }
             }
             catch (PatchAssertionException e)
@@ -679,7 +662,6 @@
                 var remoteEndpoint = RestOperationContext.Current.IncomingRequest.RemoteEndPoint;
                 this.m_traceSource.TraceError(String.Format("{0} - {1}", remoteEndpoint?.Address, e.ToString()));
                 throw new Exception($"Error patching {resourceType}/{id}", e);
-
             }
         }
 
@@ -710,7 +692,6 @@
                 {
                     InterfaceVersion = "1.0.0.0",
                     Resources = new List<ServiceResourceOptions>()
-
                 };
 
                 // Get the resources which are supported
@@ -752,16 +733,21 @@
                         case ResourceCapabilityType.Create:
                         case ResourceCapabilityType.CreateOrUpdate:
                             return this.GetDemands(handler, nameof(IApiResourceHandler.Create));
+
                         case ResourceCapabilityType.Delete:
                             return this.GetDemands(handler, nameof(IApiResourceHandler.Create));
+
                         case ResourceCapabilityType.Get:
                         case ResourceCapabilityType.GetVersion:
                             return this.GetDemands(handler, nameof(IApiResourceHandler.Get));
+
                         case ResourceCapabilityType.History:
                         case ResourceCapabilityType.Search:
                             return this.GetDemands(handler, nameof(IApiResourceHandler.Query));
+
                         case ResourceCapabilityType.Update:
                             return this.GetDemands(handler, nameof(IApiResourceHandler.Update));
+
                         default:
                             return new string[] { PermissionPolicyIdentifiers.Login };
                     }
@@ -770,7 +756,7 @@
                 // Get the resource capabilities
                 List<ServiceResourceCapability> caps = handler.Capabilities.ToResourceCapabilityStatement(getCaps).ToList();
 
-                // Patching 
+                // Patching
                 if (ApplicationServiceContext.Current.GetService<IPatchService>() != null &&
                     handler.Capabilities.HasFlag(ResourceCapabilityType.Update))
                     caps.Add(new ServiceResourceCapability(ResourceCapabilityType.Patch, this.GetDemands(handler, nameof(IApiResourceHandler.Update))));
@@ -804,7 +790,6 @@
             this.ThrowIfNotReady();
             try
             {
-
                 var handler = this.GetResourceHandler().GetResourceHandler<IHdsiServiceContract>(resourceType) as IChainedApiResourceHandler;
                 if (handler != null)
                 {
@@ -822,7 +807,6 @@
                     // No obsoletion time?
                     if (typeof(BaseEntityData).IsAssignableFrom(handler.Type) && !query.ContainsKey("obsoletionTime"))
                         query.Add("obsoletionTime", "null");
-
 
                     int totalResults = 0;
 
@@ -887,7 +871,6 @@
 
             try
             {
-
                 IChainedApiResourceHandler handler = this.GetResourceHandler().GetResourceHandler<IHdsiServiceContract>(resourceType) as IChainedApiResourceHandler;
                 if (handler != null)
                 {
@@ -902,7 +885,6 @@
                     }
 
                     return retVal;
-
                 }
                 else
                     throw new FileNotFoundException(resourceType);
@@ -912,7 +894,6 @@
                 var remoteEndpoint = RestOperationContext.Current.IncomingRequest.RemoteEndPoint;
                 this.m_traceSource.TraceError(String.Format("{0} - {1}", remoteEndpoint?.Address, e.ToString()));
                 throw;
-
             }
         }
 
@@ -925,7 +906,6 @@
 
             try
             {
-
                 IChainedApiResourceHandler handler = this.GetResourceHandler().GetResourceHandler<IHdsiServiceContract>(resourceType) as IChainedApiResourceHandler;
                 if (handler != null)
                 {
@@ -936,7 +916,6 @@
                     RestOperationContext.Current.OutgoingResponse.StatusCode = 201;
                     RestOperationContext.Current.OutgoingResponse.Headers.Add(HttpResponseHeader.ContentLocation, this.CreateContentLocation(resourceType, key, childResourceType, retVal.Key));
                     return retVal;
-
                 }
                 else
                     throw new FileNotFoundException(resourceType);
@@ -946,7 +925,6 @@
                 var remoteEndpoint = RestOperationContext.Current.IncomingRequest.RemoteEndPoint;
                 this.m_traceSource.TraceError(String.Format("{0} - {1}", remoteEndpoint?.Address, e.ToString()));
                 throw;
-
             }
         }
 
@@ -959,7 +937,6 @@
 
             try
             {
-
                 IChainedApiResourceHandler handler = this.GetResourceHandler().GetResourceHandler<IHdsiServiceContract>(resourceType) as IChainedApiResourceHandler;
                 if (handler != null)
                 {
@@ -972,42 +949,25 @@
                         RestOperationContext.Current.OutgoingResponse.SetETag(idData.Tag);
                         RestOperationContext.Current.OutgoingResponse.SetLastModified(idData.ModifiedOn.DateTime);
 
-<<<<<<< HEAD
+                    // HTTP IF headers?
+                    if (RestOperationContext.Current.IncomingRequest.GetIfModifiedSince() != null &&
+                        retVal.ModifiedOn <= RestOperationContext.Current.IncomingRequest.GetIfModifiedSince() ||
+                        RestOperationContext.Current.IncomingRequest.GetIfNoneMatch()?.Any(o => retVal.Tag == o) == true)
+                    {
+                        RestOperationContext.Current.OutgoingResponse.StatusCode = 304;
+                        return null;
+                    }
                     else if (RestOperationContext.Current.IncomingRequest.QueryString["_bundle"] == "true" ||
                         RestOperationContext.Current.IncomingRequest.QueryString["_all"] == "true")
                     {
                         ObjectExpander.ExpandProperties(retVal, SanteDB.Core.Model.Query.NameValueCollection.ParseQueryString(RestOperationContext.Current.IncomingRequest.Url.Query));
                         ObjectExpander.ExcludeProperties(retVal, SanteDB.Core.Model.Query.NameValueCollection.ParseQueryString(RestOperationContext.Current.IncomingRequest.Url.Query));
                         return Bundle.CreateBundle(retVal);
-=======
-                        // HTTP IF headers?
-                        if (RestOperationContext.Current.IncomingRequest.GetIfModifiedSince() != null &&
-                            idData.ModifiedOn <= RestOperationContext.Current.IncomingRequest.GetIfModifiedSince() ||
-                            RestOperationContext.Current.IncomingRequest.GetIfNoneMatch()?.Any(o => idData.Tag == o) == true)
-                        {
-                            RestOperationContext.Current.OutgoingResponse.StatusCode = 304;
-                            return null;
-                        }
-                        else if (RestOperationContext.Current.IncomingRequest.QueryString["_bundle"] == "true" ||
-                            RestOperationContext.Current.IncomingRequest.QueryString["_all"] == "true")
-                        {
-                            retVal = idData.GetLocked();
-                            ObjectExpander.ExpandProperties(idData, SanteDB.Core.Model.Query.NameValueCollection.ParseQueryString(RestOperationContext.Current.IncomingRequest.Url.Query));
-                            ObjectExpander.ExcludeProperties(idData, SanteDB.Core.Model.Query.NameValueCollection.ParseQueryString(RestOperationContext.Current.IncomingRequest.Url.Query));
-                            return Bundle.CreateBundle(idData);
-                        }
-                        else
-                        {
-                            return retVal;
-                        }
->>>>>>> d3a0b5db
-                    }
-                    else // Not much we can do about it
-                    {
-                        RestOperationContext.Current.OutgoingResponse.SetLastModified(DateTime.Now);
+                    }
+                    else
+                    {
                         return retVal;
                     }
-
                 }
                 else
                     throw new FileNotFoundException(resourceType);
@@ -1017,7 +977,6 @@
                 var remoteEndpoint = RestOperationContext.Current.IncomingRequest.RemoteEndPoint;
                 this.m_traceSource.TraceError(String.Format("{0} - {1}", remoteEndpoint?.Address, e.ToString()));
                 throw;
-
             }
         }
 
@@ -1088,14 +1047,12 @@
                 }
                 else
                     throw new FileNotFoundException(resourceType);
-
             }
             catch (Exception e)
             {
                 var remoteEndpoint = RestOperationContext.Current.IncomingRequest.RemoteEndPoint;
                 this.m_traceSource.TraceError(String.Format("{0} - {1}", remoteEndpoint?.Address, e.ToString()));
                 throw new Exception($"Error updating {resourceType}/{id}", e);
-
             }
         }
 
@@ -1130,7 +1087,6 @@
                 }
                 else
                     throw new KeyNotFoundException($"Object not found");
-
             }
             catch (Exception e)
             {
@@ -1161,7 +1117,6 @@
                         throw new KeyNotFoundException($"{resourceType} {id}");
                     else
                     {
-
                         RestOperationContext.Current.OutgoingResponse.ContentType = "application/jose";
                         if (data is Entity entity)
                         {
@@ -1199,7 +1154,6 @@
 
             try
             {
-
                 var handler = this.GetResourceHandler().GetResourceHandler<IHdsiServiceContract>(resourceType) as IOperationalApiResourceHandler;
                 if (handler != null)
                 {
@@ -1231,7 +1185,6 @@
                 var remoteEndpoint = RestOperationContext.Current.IncomingRequest.RemoteEndPoint;
                 this.m_traceSource.TraceError(String.Format("{0} - {1}", remoteEndpoint?.Address, e.ToString()));
                 throw;
-
             }
         }
         /// <summary>
@@ -1283,7 +1236,6 @@
                 var remoteEndpoint = RestOperationContext.Current.IncomingRequest.RemoteEndPoint;
                 this.m_traceSource.TraceError(String.Format("{0} - {1}", remoteEndpoint?.Address, e.ToString()));
                 throw;
-
             }
         }
 
@@ -1327,7 +1279,6 @@
                 var remoteEndpoint = RestOperationContext.Current.IncomingRequest.RemoteEndPoint;
                 this.m_traceSource.TraceError(String.Format("{0} - {1}", remoteEndpoint?.Address, e.ToString()));
                 throw;
-
             }
         }
 
@@ -1340,7 +1291,6 @@
 
             try
             {
-
                 IChainedApiResourceHandler handler = this.GetResourceHandler().GetResourceHandler<IHdsiServiceContract>(resourceType) as IChainedApiResourceHandler;
                 if (handler != null)
                 {
@@ -1359,7 +1309,6 @@
                         RestOperationContext.Current.OutgoingResponse.StatusCode = 304;
                         return null;
                     }
-
                     else if (RestOperationContext.Current.IncomingRequest.QueryString["_bundle"] == "true" ||
                         RestOperationContext.Current.IncomingRequest.QueryString["_all"] == "true")
                     {
@@ -1372,7 +1321,6 @@
                     {
                         return retVal;
                     }
-
                 }
                 else
                     throw new FileNotFoundException(resourceType);
@@ -1382,12 +1330,11 @@
                 var remoteEndpoint = RestOperationContext.Current.IncomingRequest.RemoteEndPoint;
                 this.m_traceSource.TraceError(String.Format("{0} - {1}", remoteEndpoint?.Address, e.ToString()));
                 throw;
-
-            }
-        }
-
-        /// <summary>
-        /// Operates a DELETE on the instance 
+            }
+        }
+
+        /// <summary>
+        /// Operates a DELETE on the instance
         /// </summary>
         public virtual object AssociationRemove(string resourceType, string childResourceType, string childResourceKey)
         {
@@ -1395,7 +1342,6 @@
 
             try
             {
-
                 IChainedApiResourceHandler handler = this.GetResourceHandler().GetResourceHandler<IHdsiServiceContract>(resourceType) as IChainedApiResourceHandler;
                 if (handler != null)
                 {
@@ -1406,7 +1352,6 @@
                     RestOperationContext.Current.OutgoingResponse.StatusCode = 201;
                     RestOperationContext.Current.OutgoingResponse.Headers.Add(HttpResponseHeader.ContentLocation, this.CreateContentLocation(resourceType, childResourceType, retVal.Key));
                     return retVal;
-
                 }
                 else
                     throw new FileNotFoundException(resourceType);
@@ -1416,7 +1361,6 @@
                 var remoteEndpoint = RestOperationContext.Current.IncomingRequest.RemoteEndPoint;
                 this.m_traceSource.TraceError(String.Format("{0} - {1}", remoteEndpoint?.Address, e.ToString()));
                 throw;
-
             }
         }
 
@@ -1434,7 +1378,6 @@
             this.ThrowIfNotReady();
             try
             {
-
                 var handler = this.GetResourceHandler().GetResourceHandler<IHdsiServiceContract>(resourceType) as IChainedApiResourceHandler;
                 if (handler != null)
                 {
@@ -1452,7 +1395,6 @@
                     // No obsoletion time?
                     if (typeof(BaseEntityData).IsAssignableFrom(handler.Type) && !query.ContainsKey("obsoletionTime"))
                         query.Add("obsoletionTime", "null");
-
 
                     int totalResults = 0;
 
