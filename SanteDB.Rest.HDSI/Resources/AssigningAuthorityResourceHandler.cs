﻿/*
 * Copyright (C) 2021 - 2022, SanteSuite Inc. and the SanteSuite Contributors (See NOTICE.md for full copyright notices)
 * Copyright (C) 2019 - 2021, Fyfe Software Inc. and the SanteSuite Contributors
 * Portions Copyright (C) 2015-2018 Mohawk College of Applied Arts and Technology
 *
 * Licensed under the Apache License, Version 2.0 (the "License"); you
 * may not use this file except in compliance with the License. You may
 * obtain a copy of the License at
 *
 * http://www.apache.org/licenses/LICENSE-2.0
 *
 * Unless required by applicable law or agreed to in writing, software
 * distributed under the License is distributed on an "AS IS" BASIS, WITHOUT
 * WARRANTIES OR CONDITIONS OF ANY KIND, either express or implied. See the
 * License for the specific language governing permissions and limitations under
 * the License.
 *
 * User: fyfej
 * Date: 2021-8-27
 */

using SanteDB.Core.Interop;
using SanteDB.Core.Model.DataTypes;
using SanteDB.Core.Services;

namespace SanteDB.Rest.HDSI.Resources
{
    /// <summary>
    /// Resource handler which can deal with metadata resources
    /// </summary>
<<<<<<< HEAD
    public class AssigningAuthorityResourceHandler : HdsiResourceHandlerBase<AssigningAuthority>
=======
    [System.Diagnostics.CodeAnalysis.ExcludeFromCodeCoverage] // TODO: Find a manner to test REST classes
    public class AssigningAuthorityResourceHandler : ResourceHandlerBase<AssigningAuthority>
>>>>>>> ec8603f6
    {
        /// <summary>
        /// DI Constructor
        /// </summary>
        public AssigningAuthorityResourceHandler(ILocalizationService localizationService, IFreetextSearchService freetextSearchService, IRepositoryService<AssigningAuthority> repositoryService) : base(localizationService, freetextSearchService, repositoryService)
        {
        }

        /// <summary>
        /// Get the capabilities of this handler
        /// </summary>
        public override ResourceCapabilityType Capabilities => ResourceCapabilityType.Get | ResourceCapabilityType.Search;
    }
}<|MERGE_RESOLUTION|>--- conflicted
+++ resolved
@@ -28,12 +28,8 @@
     /// <summary>
     /// Resource handler which can deal with metadata resources
     /// </summary>
-<<<<<<< HEAD
+    [System.Diagnostics.CodeAnalysis.ExcludeFromCodeCoverage] // TODO: Find a manner to test REST classes
     public class AssigningAuthorityResourceHandler : HdsiResourceHandlerBase<AssigningAuthority>
-=======
-    [System.Diagnostics.CodeAnalysis.ExcludeFromCodeCoverage] // TODO: Find a manner to test REST classes
-    public class AssigningAuthorityResourceHandler : ResourceHandlerBase<AssigningAuthority>
->>>>>>> ec8603f6
     {
         /// <summary>
         /// DI Constructor
