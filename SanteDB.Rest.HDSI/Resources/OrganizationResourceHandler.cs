--- conflicted
+++ resolved
@@ -32,12 +32,8 @@
     /// <summary>
     /// Represents an organization resource handler.
     /// </summary>
-<<<<<<< HEAD
+    [System.Diagnostics.CodeAnalysis.ExcludeFromCodeCoverage] // TODO: Find a manner to test REST classes
     public class OrganizationResourceHandler : EntityResourceHandlerBase<Organization>
-=======
-    [System.Diagnostics.CodeAnalysis.ExcludeFromCodeCoverage] // TODO: Find a manner to test REST classes
-    public class OrganizationResourceHandler : ResourceHandlerBase<Organization>
->>>>>>> ec8603f6
     {
         /// <summary>
         /// DI constructor
