--- conflicted
+++ resolved
@@ -40,12 +40,8 @@
     /// <summary>
     /// Represents a care plan resource handler
     /// </summary>
-<<<<<<< HEAD
+    [System.Diagnostics.CodeAnalysis.ExcludeFromCodeCoverage] // TODO: Find a manner to test REST classes
     public class CareplanResourceHandler : HdsiResourceHandlerBase<CarePlan>
-=======
-    [System.Diagnostics.CodeAnalysis.ExcludeFromCodeCoverage] // TODO: Find a manner to test REST classes
-    public class CareplanResourceHandler : IApiResourceHandler
->>>>>>> ec8603f6
     {
         /// <summary>
         /// Create careplan resource handler
