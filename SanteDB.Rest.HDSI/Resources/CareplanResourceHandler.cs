--- conflicted
+++ resolved
@@ -41,150 +41,5 @@
     /// </summary>
     public class CareplanResourceHandler : ResourceHandlerBase<CarePlan>
     {
-<<<<<<< HEAD
-=======
-        // Tracer
-        private Tracer m_tracer = Tracer.GetTracer(typeof(CareplanResourceHandler));
-
-        // Localization service
-        private ILocalizationService m_localizationService = ApplicationServiceContext.Current.GetService<ILocalizationService>();
-
-        /// <summary>
-        /// Get capabilities statement
-        /// </summary>
-        public ResourceCapabilityType Capabilities
-        {
-            get
-            {
-                return ResourceCapabilityType.Get | ResourceCapabilityType.Search;
-            }
-        }
-
-        /// <summary>
-        /// Gets the scope
-        /// </summary>
-        public Type Scope => typeof(IHdsiServiceContract);
-
-        /// <summary>
-        /// Gets the resource name
-        /// </summary>
-        public string ResourceName
-        {
-            get
-            {
-                return "CarePlan";
-            }
-        }
-
-        /// <summary>
-        /// Gets the type that this produces
-        /// </summary>
-        public Type Type
-        {
-            get
-            {
-                return typeof(CarePlan);
-            }
-        }
-
-        /// <summary>
-        /// Create a care plan
-        /// </summary>
-        public Object Create(Object data, bool updateIfExists)
-        {
-
-            (data as Bundle)?.Reconstitute();
-            data = (data as CarePlan)?.Target ?? data as Patient;
-            if (data == null)
-            {
-                this.m_tracer.TraceError("Careplan requires a patient or bundle containing a patient entry");
-                throw new InvalidOperationException(this.m_localizationService.GetString("error.messaging.rest.HDSI.careplanRequiresPatient"));
-            }
-
-            // Get care plan service
-            var carePlanner = ApplicationServiceContext.Current.GetService<ICarePlanService>();
-            var plan = carePlanner.CreateCarePlan(data as Patient,
-                RestOperationContext.Current.IncomingRequest.QueryString["_asEncounters"] == "true",
-                RestOperationContext.Current.IncomingRequest.QueryString.ToQuery().ToDictionary(o => o.Key, o => (Object)o.Value));
-
-            // Expand the participation roles form the care planner
-            IConceptRepositoryService conceptService = ApplicationServiceContext.Current.GetService<IConceptRepositoryService>();
-            foreach (var p in plan.Action)
-                p.Participations.ForEach(o => o.ParticipationRoleKey = o.ParticipationRoleKey ?? conceptService.GetConcept(o.ParticipationRole?.Mnemonic).Key);
-            return Bundle.CreateBundle(plan);
-
-        }
-
-        /// <summary>
-        /// Gets a careplan by identifier
-        /// </summary>
-        public Object Get(object id, object versionId)
-        {
-            // TODO: This will become the retrieval of care plan object 
-            throw new NotSupportedException(this.m_localizationService.GetString("error.type.NotSupportedException"));
-        }
-
-        /// <summary>
-        /// Obsolete the care plan
-        /// </summary>
-        public Object Obsolete(object key)
-        {
-            throw new NotSupportedException(this.m_localizationService.GetString("error.type.NotSupportedException"));
-        }
-
-        /// <summary>
-        /// Query for care plan
-        /// </summary>
-        public IEnumerable<Object> Query(NameValueCollection queryParameters)
-        {
-            int tr = 0;
-            return this.Query(queryParameters, 0, 100, out tr);
-        }
-
-        /// <summary>
-        /// Query for care plan objects... Constructs a care plan for all patients matching the specified query parameters
-        /// </summary>
-        /// TODO: Change this to actually query care plans
-        public IEnumerable<Object> Query(NameValueCollection queryParameters, int offset, int count, out int totalCount)
-        {
-            var repositoryService = ApplicationServiceContext.Current.GetService<IRepositoryService<Patient>>();
-            if (repositoryService == null)
-            {
-                this.m_tracer.TraceError("Could not find patient repository service");
-                throw new InvalidOperationException(this.m_localizationService.GetString("error.type.InvalidOperation.missingPatientRepo"));
-            }
-                
-
-            // Query
-            var carePlanner = ApplicationServiceContext.Current.GetService<ICarePlanService>();
-
-            Expression<Func<Patient, bool>> queryExpr = QueryExpressionParser.BuildLinqExpression<Patient>(queryParameters);
-            List<String> queryId = null;
-            IEnumerable<Patient> patients = null;
-            if (queryParameters.TryGetValue("_queryId", out queryId) && repositoryService is IPersistableQueryRepositoryService<Patient>)
-                patients = (repositoryService as IPersistableQueryRepositoryService<Patient>).Find(queryExpr, offset, count, out totalCount, new Guid(queryId[0]));
-            else
-                patients = repositoryService.Find(queryExpr, offset, count, out totalCount);
-
-            // Create care plan for the patients
-            IConceptRepositoryService conceptService = ApplicationServiceContext.Current.GetService<IConceptRepositoryService>();
-            return patients.Select(o =>
-            {
-                var plan = carePlanner.CreateCarePlan(o);
-                foreach (var p in plan.Action)
-                    p.Participations.ForEach(x => x.ParticipationRoleKey = x.ParticipationRoleKey ?? conceptService.GetConcept(x.ParticipationRole?.Mnemonic).Key);
-                return plan;
-            });
-
-        }
-
-        /// <summary>
-        /// Update care plan 
-        /// </summary>
-        public Object Update(Object data)
-        {
-            throw new NotSupportedException(this.m_localizationService.GetString("error.type.NotSupportedException"));
-        }
->>>>>>> 05f8f717
     }
 }