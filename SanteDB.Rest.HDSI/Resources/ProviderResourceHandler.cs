﻿/*
 * Copyright (C) 2021 - 2022, SanteSuite Inc. and the SanteSuite Contributors (See NOTICE.md for full copyright notices)
 * Copyright (C) 2019 - 2021, Fyfe Software Inc. and the SanteSuite Contributors
 * Portions Copyright (C) 2015-2018 Mohawk College of Applied Arts and Technology
 *
 * Licensed under the Apache License, Version 2.0 (the "License"); you
 * may not use this file except in compliance with the License. You may
 * obtain a copy of the License at
 *
 * http://www.apache.org/licenses/LICENSE-2.0
 *
 * Unless required by applicable law or agreed to in writing, software
 * distributed under the License is distributed on an "AS IS" BASIS, WITHOUT
 * WARRANTIES OR CONDITIONS OF ANY KIND, either express or implied. See the
 * License for the specific language governing permissions and limitations under
 * the License.
 *
 * User: fyfej
 * Date: 2021-8-27
 */

using SanteDB.Core.Model.Query;
using SanteDB.Core.Model.Roles;
using SanteDB.Core.Security;
using SanteDB.Core.Services;
using SanteDB.Rest.Common.Attributes;
using System;
using System.Collections.Generic;

namespace SanteDB.Rest.HDSI.Resources
{
    /// <summary>
    /// Resource handler for providers
    /// </summary>
<<<<<<< HEAD
	public class ProviderResourceHandler : EntityResourceHandlerBase<Provider>
=======
    [System.Diagnostics.CodeAnalysis.ExcludeFromCodeCoverage] // TODO: Find a manner to test REST classes
	public class ProviderResourceHandler : ResourceHandlerBase<Provider>
>>>>>>> ec8603f6
    {
        /// <summary>
        /// DI constructor
        /// </summary>
        public ProviderResourceHandler(ILocalizationService localizationService, IFreetextSearchService freetextSearchService, IRepositoryService<Provider> repositoryService) : base(localizationService, freetextSearchService, repositoryService)
        {
        }

        /// <summary>
        /// Create the specified place
        /// </summary>
        [Demand(PermissionPolicyIdentifiers.UnrestrictedMetadata)]
        public override Object Create(Object data, bool updateIfExists)
        {
            return base.Create(data, updateIfExists);
        }

        /// <summary>
        /// Gets the specified place
        /// </summary>
        /// <returns></returns>
        [Demand(PermissionPolicyIdentifiers.ReadMetadata)]
        public override Object Get(object id, object versionId)
        {
            return base.Get((Guid)id, (Guid)versionId);
        }

        /// <summary>
        /// Obsoletes the specified place
        /// </summary>
        [Demand(PermissionPolicyIdentifiers.UnrestrictedMetadata)]
        public override Object Obsolete(object key)
        {
            return base.Obsolete((Guid)key);
        }

        /// <summary>
        /// Query for the specified place
        /// </summary>
        [Demand(PermissionPolicyIdentifiers.ReadMetadata)]
        public override IQueryResultSet Query(NameValueCollection queryParameters)
        {
            return base.Query(queryParameters);
        }

        /// <summary>
        /// Update the specified place
        /// </summary>
        [Demand(PermissionPolicyIdentifiers.UnrestrictedMetadata)]
        public override Object Update(Object data)
        {
            return base.Update(data);
        }
    }
}<|MERGE_RESOLUTION|>--- conflicted
+++ resolved
@@ -32,12 +32,8 @@
     /// <summary>
     /// Resource handler for providers
     /// </summary>
-<<<<<<< HEAD
+    [System.Diagnostics.CodeAnalysis.ExcludeFromCodeCoverage] // TODO: Find a manner to test REST classes
 	public class ProviderResourceHandler : EntityResourceHandlerBase<Provider>
-=======
-    [System.Diagnostics.CodeAnalysis.ExcludeFromCodeCoverage] // TODO: Find a manner to test REST classes
-	public class ProviderResourceHandler : ResourceHandlerBase<Provider>
->>>>>>> ec8603f6
     {
         /// <summary>
         /// DI constructor
