--- conflicted
+++ resolved
@@ -27,12 +27,8 @@
     /// <summary>
     /// Represents a device entity handler for security devices
     /// </summary>
-<<<<<<< HEAD
+    [System.Diagnostics.CodeAnalysis.ExcludeFromCodeCoverage] // TODO: Find a manner to test REST classes
     public class DeviceEntityResourceHandler : EntityResourceHandlerBase<DeviceEntity>
-=======
-    [System.Diagnostics.CodeAnalysis.ExcludeFromCodeCoverage] // TODO: Find a manner to test REST classes
-    public class DeviceEntityResourceHandler : ResourceHandlerBase<DeviceEntity>
->>>>>>> ec8603f6
     {
         /// <summary>
         /// DI constructor
