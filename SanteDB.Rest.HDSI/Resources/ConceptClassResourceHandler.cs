--- conflicted
+++ resolved
@@ -28,12 +28,8 @@
     /// <summary>
     /// Represents concept class resource handler.
     /// </summary>
-<<<<<<< HEAD
+    [System.Diagnostics.CodeAnalysis.ExcludeFromCodeCoverage] // TODO: Find a manner to test REST classes
     public class ConceptClassResourceHandler : HdsiResourceHandlerBase<ConceptClass>
-=======
-    [System.Diagnostics.CodeAnalysis.ExcludeFromCodeCoverage] // TODO: Find a manner to test REST classes
-    public class ConceptClassResourceHandler : ResourceHandlerBase<ConceptClass>
->>>>>>> ec8603f6
     {
         /// <summary>
         /// DI constructor
