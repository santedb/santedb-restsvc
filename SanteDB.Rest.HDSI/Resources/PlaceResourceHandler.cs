--- conflicted
+++ resolved
@@ -33,12 +33,8 @@
     /// <summary>
     /// Represents a resource handler which queries places
     /// </summary>
-<<<<<<< HEAD
+    [System.Diagnostics.CodeAnalysis.ExcludeFromCodeCoverage] // TODO: Find a manner to test REST classes
     public class PlaceResourceHandler : EntityResourceHandlerBase<Place>
-=======
-    [System.Diagnostics.CodeAnalysis.ExcludeFromCodeCoverage] // TODO: Find a manner to test REST classes
-    public class PlaceResourceHandler : ResourceHandlerBase<Place>
->>>>>>> ec8603f6
     {
         /// <summary>
         /// DI constructor
