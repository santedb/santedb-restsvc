﻿/*
 * Copyright (C) 2021 - 2022, SanteSuite Inc. and the SanteSuite Contributors (See NOTICE.md for full copyright notices)
 * Copyright (C) 2019 - 2021, Fyfe Software Inc. and the SanteSuite Contributors
 * Portions Copyright (C) 2015-2018 Mohawk College of Applied Arts and Technology
 *
 * Licensed under the Apache License, Version 2.0 (the "License"); you
 * may not use this file except in compliance with the License. You may
 * obtain a copy of the License at
 *
 * http://www.apache.org/licenses/LICENSE-2.0
 *
 * Unless required by applicable law or agreed to in writing, software
 * distributed under the License is distributed on an "AS IS" BASIS, WITHOUT
 * WARRANTIES OR CONDITIONS OF ANY KIND, either express or implied. See the
 * License for the specific language governing permissions and limitations under
 * the License.
 *
 * User: fyfej
 * Date: 2021-8-27
 */

using SanteDB.Core.Model.Entities;
using SanteDB.Core.Model.Query;
using SanteDB.Core.Security;
using SanteDB.Core.Services;
using SanteDB.Rest.Common.Attributes;
using System;
using System.Collections.Generic;

namespace SanteDB.Rest.HDSI.Resources
{
    /// <summary>
    /// Represents a resource handler that can perform operations on materials
    /// </summary>
<<<<<<< HEAD
    public class MaterialResourceHandler : EntityResourceHandlerBase<Material>
=======
    [System.Diagnostics.CodeAnalysis.ExcludeFromCodeCoverage] // TODO: Find a manner to test REST classes
    public class MaterialResourceHandler : ResourceHandlerBase<Material>
>>>>>>> ec8603f6
    {
        /// <summary>
        /// Material resource handler
        /// </summary>
        public MaterialResourceHandler(ILocalizationService localizationService, IFreetextSearchService freetextSearchService, IRepositoryService<Material> repositoryService) : base(localizationService, freetextSearchService, repositoryService)
        {
        }

        /// <summary>
        /// Create the specified material
        /// </summary>
        [Demand(PermissionPolicyIdentifiers.WriteMaterials)]
        public override Object Create(Object data, bool updateIfExists)
        {
            return base.Create(data, updateIfExists);
        }

        /// <summary>
        /// Gets the specified  material
        /// </summary>
        /// <returns></returns>
        [Demand(PermissionPolicyIdentifiers.ReadMaterials)]
        public override Object Get(object id, object versionId)
        {
            return base.Get(id, versionId);
        }

        /// <summary>
        /// Obsoletes the specified material
        /// </summary>
        [Demand(PermissionPolicyIdentifiers.DeleteMaterials)]
        public override Object Obsolete(object key)
        {
            return base.Obsolete(key);
        }

        /// <summary>
        /// Query for the specified material
        /// </summary>
        [Demand(PermissionPolicyIdentifiers.ReadMaterials)]
        public override IQueryResultSet Query(NameValueCollection queryParameters)
        {
            return base.Query(queryParameters);
        }

        /// <summary>
        /// Update the specified material
        /// </summary>
        [Demand(PermissionPolicyIdentifiers.WriteMaterials)]
        public override Object Update(Object data)
        {
            return base.Update(data);
        }
    }
}<|MERGE_RESOLUTION|>--- conflicted
+++ resolved
@@ -32,12 +32,8 @@
     /// <summary>
     /// Represents a resource handler that can perform operations on materials
     /// </summary>
-<<<<<<< HEAD
+    [System.Diagnostics.CodeAnalysis.ExcludeFromCodeCoverage] // TODO: Find a manner to test REST classes
     public class MaterialResourceHandler : EntityResourceHandlerBase<Material>
-=======
-    [System.Diagnostics.CodeAnalysis.ExcludeFromCodeCoverage] // TODO: Find a manner to test REST classes
-    public class MaterialResourceHandler : ResourceHandlerBase<Material>
->>>>>>> ec8603f6
     {
         /// <summary>
         /// Material resource handler
