--- conflicted
+++ resolved
@@ -32,12 +32,8 @@
     /// <summary>
     /// Resource handler for sbadm
     /// </summary>
-<<<<<<< HEAD
+    [System.Diagnostics.CodeAnalysis.ExcludeFromCodeCoverage] // TODO: Find a manner to test REST classes
     public class SubstanceAdministrationResourceHandler : HdsiResourceHandlerBase<SubstanceAdministration>
-=======
-    [System.Diagnostics.CodeAnalysis.ExcludeFromCodeCoverage] // TODO: Find a manner to test REST classes
-    public class SubstanceAdministrationResourceHandler : ResourceHandlerBase<SubstanceAdministration>
->>>>>>> ec8603f6
     {
         /// <summary>
         /// DI constructor
