﻿/*
 * Copyright (C) 2021 - 2022, SanteSuite Inc. and the SanteSuite Contributors (See NOTICE.md for full copyright notices)
 * Copyright (C) 2019 - 2021, Fyfe Software Inc. and the SanteSuite Contributors
 * Portions Copyright (C) 2015-2018 Mohawk College of Applied Arts and Technology
 *
 * Licensed under the Apache License, Version 2.0 (the "License"); you
 * may not use this file except in compliance with the License. You may
 * obtain a copy of the License at
 *
 * http://www.apache.org/licenses/LICENSE-2.0
 *
 * Unless required by applicable law or agreed to in writing, software
 * distributed under the License is distributed on an "AS IS" BASIS, WITHOUT
 * WARRANTIES OR CONDITIONS OF ANY KIND, either express or implied. See the
 * License for the specific language governing permissions and limitations under
 * the License.
 *
 * User: fyfej
 * Date: 2021-8-27
 */

using SanteDB.Core.Model.Entities;
using SanteDB.Core.Model.Query;
using SanteDB.Core.Security;
using SanteDB.Core.Services;
using SanteDB.Rest.Common.Attributes;
using System;
using System.Collections.Generic;

namespace SanteDB.Rest.HDSI.Resources
{
    /// <summary>
    /// Entity relationship resource handler
    /// </summary>
    /// <remarks>This is a special resource handler which only supports updates/inserts. It actually just creates a new version
    /// of an entity on the server so the changes propagate down</remarks>
<<<<<<< HEAD
    public class EntityRelationshipResourceHandler : HdsiResourceHandlerBase<EntityRelationship>
=======
    [System.Diagnostics.CodeAnalysis.ExcludeFromCodeCoverage] // TODO: Find a manner to test REST classes
    public class EntityRelationshipResourceHandler : ResourceHandlerBase<EntityRelationship>
>>>>>>> ec8603f6
    {
        /// <summary>
        /// DI constructor
        /// </summary>
        public EntityRelationshipResourceHandler(ILocalizationService localizationService, IFreetextSearchService freetextSearchService, IRepositoryService<EntityRelationship> repositoryService) : base(localizationService, freetextSearchService, repositoryService)
        {
        }

        /// <summary>
        /// Get the name of the resource
        /// </summary>
        public override string ResourceName
        {
            get
            {
                return "EntityRelationship";
            }
        }

        /// <summary>
        /// Massage query parameters
        /// </summary>
        [Demand(PermissionPolicyIdentifiers.ReadMetadata)]
        public override IQueryResultSet Query(NameValueCollection queryParameters)
        {
            return base.Query(queryParameters);
        }
    }
}<|MERGE_RESOLUTION|>--- conflicted
+++ resolved
@@ -34,12 +34,8 @@
     /// </summary>
     /// <remarks>This is a special resource handler which only supports updates/inserts. It actually just creates a new version
     /// of an entity on the server so the changes propagate down</remarks>
-<<<<<<< HEAD
+    [System.Diagnostics.CodeAnalysis.ExcludeFromCodeCoverage] // TODO: Find a manner to test REST classes
     public class EntityRelationshipResourceHandler : HdsiResourceHandlerBase<EntityRelationship>
-=======
-    [System.Diagnostics.CodeAnalysis.ExcludeFromCodeCoverage] // TODO: Find a manner to test REST classes
-    public class EntityRelationshipResourceHandler : ResourceHandlerBase<EntityRelationship>
->>>>>>> ec8603f6
     {
         /// <summary>
         /// DI constructor
