﻿/*
 * Copyright (C) 2021 - 2022, SanteSuite Inc. and the SanteSuite Contributors (See NOTICE.md for full copyright notices)
 * Copyright (C) 2019 - 2021, Fyfe Software Inc. and the SanteSuite Contributors
 * Portions Copyright (C) 2015-2018 Mohawk College of Applied Arts and Technology
 *
 * Licensed under the Apache License, Version 2.0 (the "License"); you
 * may not use this file except in compliance with the License. You may
 * obtain a copy of the License at
 *
 * http://www.apache.org/licenses/LICENSE-2.0
 *
 * Unless required by applicable law or agreed to in writing, software
 * distributed under the License is distributed on an "AS IS" BASIS, WITHOUT
 * WARRANTIES OR CONDITIONS OF ANY KIND, either express or implied. See the
 * License for the specific language governing permissions and limitations under
 * the License.
 *
 * User: fyfej
 * Date: 2021-8-27
 */

using SanteDB.Core;
using SanteDB.Core.Model.Entities;
using SanteDB.Core.Model.Query;
using SanteDB.Core.Model.Security;
using SanteDB.Core.Security;
using SanteDB.Core.Services;
using SanteDB.Rest.Common.Attributes;
using System;
using System.Collections.Generic;

namespace SanteDB.Rest.HDSI.Resources
{
    /// <summary>
    /// Represents a user entity resource handler.
    /// </summary>
<<<<<<< HEAD
    public class UserEntityResourceHandler : EntityResourceHandlerBase<UserEntity>
=======
    [System.Diagnostics.CodeAnalysis.ExcludeFromCodeCoverage] // TODO: Find a manner to test REST classes
    public class UserEntityResourceHandler : ResourceHandlerBase<UserEntity>
>>>>>>> ec8603f6
    {
        /// <summary>
        /// DI constructor
        /// </summary>
        /// <param name="localizationService"></param>
        public UserEntityResourceHandler(ILocalizationService localizationService, IFreetextSearchService freetextSearchService, IRepositoryService<UserEntity> repositoryService) : base(localizationService, freetextSearchService, repositoryService)
        {
        }

        /// <summary>
        /// Create the specified user entity
        /// </summary>
        public override Object Create(Object data, bool updateIfExists)
        {
            // Check the claimed user exists
            if (data is UserEntity userEntity)
            {
                var securityService = ApplicationServiceContext.Current.GetService<IRepositoryService<SecurityUser>>();
                if (securityService.Get(userEntity.SecurityUserKey.GetValueOrDefault()) != null)
                    return base.Create(data, updateIfExists);
                else
                {
                    this.m_tracer.TraceWarning("Security user {0} doesn't exist here, ignoring update", userEntity.SecurityUserKey);
                    userEntity.SecurityUserKey = null;
                    return base.Create(userEntity, updateIfExists);
                }
            }
            else
            {
                this.m_tracer.TraceError("Can only handle UserEntity");
                throw new ArgumentOutOfRangeException(this.m_localizationService.GetString("error.rest.hdsi.handleUserEntity"));
            }
        }

        /// <summary>
        /// Gets the specified user
        /// </summary>
        [Demand(PermissionPolicyIdentifiers.ReadMetadata)]
        public override Object Get(object id, object versionId)
        {
            return base.Get((Guid)id, (Guid)versionId);
        }

        /// <summary>
        /// Obsolete
        /// </summary>
        [Demand(PermissionPolicyIdentifiers.UnrestrictedMetadata)]
        public override Object Obsolete(object key)
        {
            return base.Obsolete((Guid)key);
        }

        /// <summary>
        /// Query the specified data
        /// </summary>
        [Demand(PermissionPolicyIdentifiers.ReadMetadata)]
        public override IQueryResultSet Query(NameValueCollection queryParameters)
        {
            return base.Query(queryParameters);
        }

        /// <summary>
        /// Update specified data
        /// </summary>
        public override Object Update(Object data)
        {
            // Check the claimed user exists
            if (data is UserEntity userEntity)
            {
                var securityService = ApplicationServiceContext.Current.GetService<IRepositoryService<SecurityUser>>();
                if (securityService.Get(userEntity.SecurityUserKey.GetValueOrDefault()) != null)
                    return base.Update(data);
                else
                {
                    this.m_tracer.TraceWarning("Security user {0} doesn't exist here, ignoring update", userEntity.SecurityUserKey);
                    userEntity.SecurityUserKey = null;
                    return base.Update(userEntity);
                }
            }
            else
            {
                this.m_tracer.TraceError("Can only handle UserEntity");
                throw new ArgumentOutOfRangeException(this.m_localizationService.GetString("error.rest.hdsi.handleUserEntity"));
            }
        }
    }
}<|MERGE_RESOLUTION|>--- conflicted
+++ resolved
@@ -34,12 +34,8 @@
     /// <summary>
     /// Represents a user entity resource handler.
     /// </summary>
-<<<<<<< HEAD
+    [System.Diagnostics.CodeAnalysis.ExcludeFromCodeCoverage] // TODO: Find a manner to test REST classes
     public class UserEntityResourceHandler : EntityResourceHandlerBase<UserEntity>
-=======
-    [System.Diagnostics.CodeAnalysis.ExcludeFromCodeCoverage] // TODO: Find a manner to test REST classes
-    public class UserEntityResourceHandler : ResourceHandlerBase<UserEntity>
->>>>>>> ec8603f6
     {
         /// <summary>
         /// DI constructor
