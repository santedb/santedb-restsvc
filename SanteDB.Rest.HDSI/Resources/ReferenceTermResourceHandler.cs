--- conflicted
+++ resolved
@@ -32,12 +32,8 @@
     /// <summary>
     /// Represents a resource handler for concept reference terms.
     /// </summary>
-<<<<<<< HEAD
+    [System.Diagnostics.CodeAnalysis.ExcludeFromCodeCoverage] // TODO: Find a manner to test REST classes
     public class ReferenceTermResourceHandler : HdsiResourceHandlerBase<ReferenceTerm>
-=======
-    [System.Diagnostics.CodeAnalysis.ExcludeFromCodeCoverage] // TODO: Find a manner to test REST classes
-    public class ReferenceTermResourceHandler : ResourceHandlerBase<ReferenceTerm>
->>>>>>> ec8603f6
     {
         /// <summary>
         /// DI constructor
