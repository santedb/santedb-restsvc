--- conflicted
+++ resolved
@@ -1,18 +1,18 @@
 ﻿/*
  * Portions Copyright 2019-2021, Fyfe Software Inc. and the SanteSuite Contributors (See NOTICE)
- * 
- * Licensed under the Apache License, Version 2.0 (the "License"); you 
- * may not use this file except in compliance with the License. You may 
- * obtain a copy of the License at 
- * 
- * http://www.apache.org/licenses/LICENSE-2.0 
- * 
+ *
+ * Licensed under the Apache License, Version 2.0 (the "License"); you
+ * may not use this file except in compliance with the License. You may
+ * obtain a copy of the License at
+ *
+ * http://www.apache.org/licenses/LICENSE-2.0
+ *
  * Unless required by applicable law or agreed to in writing, software
  * distributed under the License is distributed on an "AS IS" BASIS, WITHOUT
- * WARRANTIES OR CONDITIONS OF ANY KIND, either express or implied. See the 
- * License for the specific language governing permissions and limitations under 
+ * WARRANTIES OR CONDITIONS OF ANY KIND, either express or implied. See the
+ * License for the specific language governing permissions and limitations under
  * the License.
- * 
+ *
  * User: fyfej (Justin Fyfe)
  * Date: 2021-8-5
  */
@@ -37,7 +37,6 @@
     /// </summary>
     public class AuditResourceHandler : IApiResourceHandler
     {
-
         // Configuration
         private AuditAccountabilityConfigurationSection m_configuration = ApplicationServiceContext.Current.GetService<IConfigurationManager>().GetSection<AuditAccountabilityConfigurationSection>();
 
@@ -49,15 +48,9 @@
         /// </summary>
         private IRepositoryService<AuditEventData> GetRepository()
         {
-
             if (this.m_repository == null)
-<<<<<<< HEAD
                 this.m_repository = ApplicationServiceContext.Current.GetService<IRepositoryService<AuditEventData>>();
             if(this.m_repository == null)
-=======
-                this.m_repository = ApplicationServiceContext.Current.GetService<IRepositoryService<AuditData>>();
-            if (this.m_repository == null)
->>>>>>> d3a0b5db
                 throw new InvalidOperationException("No audit repository is configured");
 
             return this.m_repository;
@@ -68,7 +61,6 @@
         /// </summary>
         public AuditResourceHandler()
         {
-
         }
 
         /// <summary>
@@ -76,7 +68,7 @@
         /// </summary>
         public ResourceCapabilityType Capabilities => ResourceCapabilityType.Create | ResourceCapabilityType.Get | ResourceCapabilityType.Search;
 
-        // Dispatcher 
+        // Dispatcher
         private IAuditDispatchService m_dispatcher = ApplicationServiceContext.Current.GetService<IAuditDispatchService>();
 
         /// <summary>
@@ -103,7 +95,6 @@
         [Demand(PermissionPolicyIdentifiers.LoginAsService)]
         public object Create(object data, bool updateIfExists)
         {
-
             var auditData = data as AuditSubmission;
             if (auditData == null) // may be a single audit
             {
@@ -127,7 +118,6 @@
             return null;
         }
 
-
         /// <summary>
         /// Get the specified audit identifier from the database
         /// </summary>
@@ -137,15 +127,8 @@
         [Demand(PermissionPolicyIdentifiers.AccessAuditLog)]
         public object Get(object id, object versionId)
         {
-<<<<<<< HEAD
-           
             var retVal = new AuditEventData();
             if(Guid.TryParse(id.ToString(), out Guid gid))
-=======
-
-            var retVal = new AuditData();
-            if (Guid.TryParse(id.ToString(), out Guid gid))
->>>>>>> d3a0b5db
                 retVal.CopyObjectData(this.GetRepository().Get(gid));
             return retVal;
         }
@@ -161,7 +144,7 @@
         }
 
         /// <summary>
-        /// Query for the audit 
+        /// Query for the audit
         /// </summary>
         /// <param name="queryParameters">The query to perform</param>
         /// <returns>The matching audits</returns>
@@ -183,13 +166,7 @@
         [Demand(PermissionPolicyIdentifiers.AccessAuditLog)]
         public IEnumerable<object> Query(NameValueCollection queryParameters, int offset, int count, out int totalCount)
         {
-<<<<<<< HEAD
-      
             var filter = QueryExpressionParser.BuildLinqExpression<AuditEventData>(queryParameters);
-=======
-
-            var filter = QueryExpressionParser.BuildLinqExpression<AuditData>(queryParameters);
->>>>>>> d3a0b5db
 
             ModelSort<AuditEventData>[] sortParameters = null;
             if (queryParameters.TryGetValue("_orderBy", out var orderBy))
