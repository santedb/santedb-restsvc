--- conflicted
+++ resolved
@@ -210,13 +210,8 @@
         /// <summary>
         /// Query for associated entities
         /// </summary>
-<<<<<<< HEAD
         [Demand(PermissionPolicyIdentifiers.LoginAsService)]
         public virtual IQueryResultSet QueryChildObjects(object scopingEntityKey, string propertyName, NameValueCollection filter)
-=======
-        [Demand(PermissionPolicyIdentifiers.AlterMatchConfiguration)]
-        public virtual IEnumerable<object> QueryChildObjects(object scopingEntityKey, string propertyName, NameValueCollection filter, int offset, int count, out int totalCount)
->>>>>>> 1cb12722
         {
             if (this.TryGetChainedResource(propertyName, scopingEntityKey == null ? ChildObjectScopeBinding.Class : ChildObjectScopeBinding.Instance, out IApiChildResourceHandler propertyProvider))
             {
