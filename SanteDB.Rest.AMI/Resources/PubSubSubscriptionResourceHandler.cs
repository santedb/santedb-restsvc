--- conflicted
+++ resolved
@@ -38,12 +38,9 @@
     /// </summary>
     public class PubSubSubscriptionResourceHandler : IServiceImplementation, IApiResourceHandler, IOperationalApiResourceHandler
     {
-<<<<<<< HEAD
-=======
         // Operations
         private ConcurrentDictionary<String, IApiChildOperation> m_operations = new ConcurrentDictionary<string, IApiChildOperation>();
 
->>>>>>> 7317dcca
         // The manager for the pub-sub service
         private IPubSubManagerService m_manager;
 
@@ -175,21 +172,8 @@
         /// <summary>
         /// Find all subscriptions
         /// </summary>
-<<<<<<< HEAD
+        [Demand(PermissionPolicyIdentifiers.ReadPubSubSubscription)]
         public IQueryResultSet Query(NameValueCollection queryParameters)
-=======
-        [Demand(PermissionPolicyIdentifiers.ReadPubSubSubscription)]
-        public IEnumerable<object> Query(NameValueCollection queryParameters)
-        {
-            return this.Query(queryParameters, 0, 25, out int _);
-        }
-
-        /// <summary>
-        /// Query for subscriptions
-        /// </summary>
-        [Demand(PermissionPolicyIdentifiers.ReadPubSubSubscription)]
-        public IEnumerable<object> Query(NameValueCollection queryParameters, int offset, int count, out int totalCount)
->>>>>>> 7317dcca
         {
             try
             {
