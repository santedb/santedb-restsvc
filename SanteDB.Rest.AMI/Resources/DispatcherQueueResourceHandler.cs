﻿/*
 * Portions Copyright 2015-2019 Mohawk College of Applied Arts and Technology
 * Portions Copyright 2019-2022 SanteSuite Contributors (See NOTICE)
 * 
 * Licensed under the Apache License, Version 2.0 (the "License"); you 
 * may not use this file except in compliance with the License. You may 
 * obtain a copy of the License at 
 * 
 * http://www.apache.org/licenses/LICENSE-2.0 
 * 
 * Unless required by applicable law or agreed to in writing, software
 * distributed under the License is distributed on an "AS IS" BASIS, WITHOUT
 * WARRANTIES OR CONDITIONS OF ANY KIND, either express or implied. See the 
 * License for the specific language governing permissions and limitations under 
 * the License.
 * 
 * User: fyfej
 * DatERROR: 2021-11-19
 */
using RestSrvr;
using SanteDB.Core.Diagnostics;
using SanteDB.Core.Interop;
using SanteDB.Core.Model.Query;
using SanteDB.Core.Queue;
using SanteDB.Core.Security;
using SanteDB.Core.Security.Audit;
using SanteDB.Core.Services;
using SanteDB.Rest.Common;
using SanteDB.Rest.Common.Attributes;
using System;
using System.Collections.Concurrent;
using System.Collections.Generic;
using System.Linq;
using System.Text;

namespace SanteDB.Rest.AMI.Resources
{
    /// <summary>
    /// Represents the primary queue resource handler
    /// </summary>
    [System.Diagnostics.CodeAnalysis.ExcludeFromCodeCoverage] // TODO: Find a manner to test REST classes
    public class DispatcherQueueResourceHandler : IApiResourceHandler, IChainedApiResourceHandler
    {
        // Tracer
        private Tracer m_tracer = Tracer.GetTracer(typeof(DispatcherQueueResourceHandler));

        // Property providers
        private ConcurrentDictionary<String, IApiChildResourceHandler> m_propertyProviders = new ConcurrentDictionary<string, IApiChildResourceHandler>();

        // Queue service
        private readonly IDispatcherQueueManagerService m_queueService;

        // Localization service
        private readonly ILocalizationService m_localizationService;

        /// <summary>
        /// DI constructor for persistent queue
        /// </summary>
        public DispatcherQueueResourceHandler(IDispatcherQueueManagerService queueService, ILocalizationService localization)
        {
            this.m_queueService = queueService;
            this.m_localizationService = localization;
        }

        /// <summary>
        /// Get the name of the resource
        /// </summary>
        public string ResourceName => nameof(DispatcherQueueInfo);

        /// <summary>
        /// Gets the type
        /// </summary>
        public Type Type => typeof(DispatcherQueueInfo);

        /// <summary>
        /// Gets the scope of the resource
        /// </summary>
        public Type Scope => typeof(IAmiServiceContract);

        /// <summary>
        /// Gets the capabilities of the object
        /// </summary>
        public ResourceCapabilityType Capabilities => ResourceCapabilityType.Search | ResourceCapabilityType.Delete | ResourceCapabilityType.Get | ResourceCapabilityType.Update;

        /// <summary>
        /// Get all child resources
        /// </summary>
        public IEnumerable<IApiChildResourceHandler> ChildResources => this.m_propertyProviders.Values;

        /// <summary>
        /// Create not supported
        /// </summary>
        [Demand(PermissionPolicyIdentifiers.ManageDispatcherQueues)]
        public object Create(object data, bool updateIfExists)
        {
            throw new NotSupportedException();
        }

        /// <summary>
        /// Get a specific queue entry
        /// </summary>
        [Demand(PermissionPolicyIdentifiers.ManageDispatcherQueues)]
        public object Get(object id, object versionId)
        {
            throw new NotSupportedException();
        }

        /// <summary>
        /// Obsolete the specified queue - not supported
        /// </summary>
        [Demand(PermissionPolicyIdentifiers.ManageDispatcherQueues)]
        public object Obsolete(object key)
        {
            this.m_queueService.Purge((String)key);
            AuditUtil.SendAudit(new Core.Model.Audit.AuditEventData()
                .WithLocalDevice()
                .WithUser()
<<<<<<< HEAD
                .WithAction(Core.Model.Audit.ActionType.Delete)
                .WithEventIdentifier(Core.Model.Audit.EventIdentifierType.ApplicationActivity)
                .WithOutcome(Core.Model.Audit.OutcomeIndicator.Success)
                .WithTimestamp(DateTime.Now)
=======
                .WithAction(Core.Auditing.ActionType.Delete)
                .WithEventIdentifier(Core.Auditing.EventIdentifierType.ApplicationActivity)
                .WithOutcome(Core.Auditing.OutcomeIndicator.Success)
                .WithTimestamp(DateTimeOffset.Now)
>>>>>>> ec8603f6
                .WithEventType("PurgeQueue")
                .WithHttpInformation(RestOperationContext.Current.IncomingRequest)
                .WithSystemObjects(Core.Model.Audit.AuditableObjectRole.Resource, Core.Model.Audit.AuditableObjectLifecycle.PermanentErasure, new Uri($"urn:santedb:org:DispatcherQueueInfo/{key}/event")));
            return null;
        }

        /// <summary>
        /// Query for all
        /// </summary>
        /// <param name="queryParameters"></param>
        /// <returns></returns>
        [Demand(PermissionPolicyIdentifiers.ManageDispatcherQueues)]
        public IQueryResultSet Query(NameValueCollection queryParameters)
        {
            var queues = this.m_queueService.GetQueues();

            if (queryParameters.TryGetValue("name", out var nameFilter))
            {
                queues = queues.Where(o => o.Name.Contains(nameFilter.First().Replace("*", "").Replace("%", "")));
            }
            return new MemoryQueryResultSet(queues);
        }

        /// <summary>
        /// Update the queue (not supported)
        /// </summary>
        public object Update(object data)
        {
            if (data is DispatcherQueueInfo dqe)
            {
                // The updated objects are the source queue,
                var toQueue = RestOperationContext.Current.IncomingRequest.QueryString["_to"];
                if (String.IsNullOrEmpty(toQueue))
                {
                    toQueue = dqe.Id.Replace(".dead", "");
                }

                foreach (var itm in this.m_queueService.GetQueueEntries(dqe.Id))
                {
                    this.m_queueService.Move(itm, toQueue);
                }
            }
            return null;
        }

        /// <summary>
        /// Add a child resource
        /// </summary>
        public void AddChildResource(IApiChildResourceHandler property)
        {
            this.m_propertyProviders.TryAdd(property.Name, property);
        }

        /// <summary>
        /// Remove a child object
        /// </summary>
        [Demand(PermissionPolicyIdentifiers.ManageDispatcherQueues)]
        public object RemoveChildObject(object scopingEntityKey, string propertyName, object subItemKey)
        {
            if (this.TryGetChainedResource(propertyName, scopingEntityKey == null ? ChildObjectScopeBinding.Class : ChildObjectScopeBinding.Instance, out IApiChildResourceHandler propertyProvider))
            {
                return propertyProvider.Remove(typeof(DispatcherQueueInfo), scopingEntityKey, subItemKey);
            }
            else
            {
                this.m_tracer.TraceError($"{propertyName} not found");
                throw new KeyNotFoundException(this.m_localizationService.GetString("error.type.KeyNotFoundException.notFound", new
                {
                    param = propertyName
                }));
            }
        }

        /// <summary>
        /// Query child objects
        /// </summary>
        [Demand(PermissionPolicyIdentifiers.ManageDispatcherQueues)]
        public IQueryResultSet QueryChildObjects(object scopingEntityKey, string propertyName, NameValueCollection filter)
        {
            if (this.TryGetChainedResource(propertyName, scopingEntityKey == null ? ChildObjectScopeBinding.Class : ChildObjectScopeBinding.Instance, out IApiChildResourceHandler propertyProvider))
            {
                return propertyProvider.Query(typeof(DispatcherQueueInfo), scopingEntityKey, filter);
            }
            else
            {
                this.m_tracer.TraceError($"{propertyName} not found");
                throw new KeyNotFoundException(this.m_localizationService.GetString("error.type.KeyNotFoundException.notFound", new
                {
                    param = propertyName
                }));
            }
        }

        /// <summary>
        /// Add a child object instance
        /// </summary>
        [Demand(PermissionPolicyIdentifiers.ManageDispatcherQueues)]
        public object AddChildObject(object scopingEntityKey, string propertyName, object scopedItem)
        {
            if (this.TryGetChainedResource(propertyName, scopingEntityKey == null ? ChildObjectScopeBinding.Class : ChildObjectScopeBinding.Instance, out IApiChildResourceHandler propertyProvider))
            {
                return propertyProvider.Add(typeof(DispatcherQueueInfo), scopingEntityKey, scopedItem);
            }
            else
            {
                this.m_tracer.TraceError($"{propertyName} not found");
                throw new KeyNotFoundException(this.m_localizationService.GetString("error.type.KeyNotFoundException.notFound", new
                {
                    param = propertyName
                }));
            }
        }

        /// <summary>
        /// Get a child object
        /// </summary>
        [Demand(PermissionPolicyIdentifiers.ManageDispatcherQueues)]
        public object GetChildObject(object scopingEntity, string propertyName, object subItemKey)
        {
            if (this.TryGetChainedResource(propertyName, scopingEntity == null ? ChildObjectScopeBinding.Class : ChildObjectScopeBinding.Instance, out IApiChildResourceHandler propertyProvider))
            {
                return propertyProvider.Get(typeof(DispatcherQueueInfo), scopingEntity, subItemKey);
            }
            else
            {
                this.m_tracer.TraceError($"{propertyName} not found");
                throw new KeyNotFoundException(this.m_localizationService.GetString("error.type.KeyNotFoundException.notFound", new
                {
                    param = propertyName
                }));
            }
        }

        /// <summary>
        /// Try to get a chained resource
        /// </summary>
        [Demand(PermissionPolicyIdentifiers.ManageDispatcherQueues)]
        public bool TryGetChainedResource(string propertyName, ChildObjectScopeBinding bindingType, out IApiChildResourceHandler childHandler)
        {
            var retVal = this.m_propertyProviders.TryGetValue(propertyName, out childHandler) &&
                childHandler.ScopeBinding.HasFlag(bindingType);
            if (!retVal)
            {
                childHandler = null;//clear in case of lazy programmers like me
            }
            return retVal;
        }
    }
}<|MERGE_RESOLUTION|>--- conflicted
+++ resolved
@@ -115,17 +115,10 @@
             AuditUtil.SendAudit(new Core.Model.Audit.AuditEventData()
                 .WithLocalDevice()
                 .WithUser()
-<<<<<<< HEAD
                 .WithAction(Core.Model.Audit.ActionType.Delete)
                 .WithEventIdentifier(Core.Model.Audit.EventIdentifierType.ApplicationActivity)
                 .WithOutcome(Core.Model.Audit.OutcomeIndicator.Success)
-                .WithTimestamp(DateTime.Now)
-=======
-                .WithAction(Core.Auditing.ActionType.Delete)
-                .WithEventIdentifier(Core.Auditing.EventIdentifierType.ApplicationActivity)
-                .WithOutcome(Core.Auditing.OutcomeIndicator.Success)
                 .WithTimestamp(DateTimeOffset.Now)
->>>>>>> ec8603f6
                 .WithEventType("PurgeQueue")
                 .WithHttpInformation(RestOperationContext.Current.IncomingRequest)
                 .WithSystemObjects(Core.Model.Audit.AuditableObjectRole.Resource, Core.Model.Audit.AuditableObjectLifecycle.PermanentErasure, new Uri($"urn:santedb:org:DispatcherQueueInfo/{key}/event")));
