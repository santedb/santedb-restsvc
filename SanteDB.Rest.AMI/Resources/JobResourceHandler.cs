--- conflicted
+++ resolved
@@ -162,13 +162,8 @@
                 {
                     this.m_tracer.TraceError("No IJobManager configured");
                     throw new InvalidOperationException(this.m_localizationService.GetString("error.rest.ami.noIJobManager"));
-<<<<<<< HEAD
                 }
 
-=======
-                }    
-                
->>>>>>> a2e98bea
                 var job = jobManager.GetJobInstance(Guid.Parse(jobInfo.Key));
                 if (job == null)
                 {
