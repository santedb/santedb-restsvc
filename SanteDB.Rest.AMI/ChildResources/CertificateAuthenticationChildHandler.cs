--- conflicted
+++ resolved
@@ -18,13 +18,9 @@
  * User: fyfej
  * Date: 2023-5-19
  */
-<<<<<<< HEAD
-using SanteDB.Core.Diagnostics;
-=======
 using RestSrvr;
 using SanteDB.Core.Diagnostics;
 using SanteDB.Core.Http;
->>>>>>> 91c1026c
 using SanteDB.Core.i18n;
 using SanteDB.Core.Interop;
 using SanteDB.Core.Model.AMI.Security;
