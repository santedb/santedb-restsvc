--- conflicted
+++ resolved
@@ -81,13 +81,8 @@
                .WithTimestamp(DateTime.Now)
                .WithEventType("MoveQueueObject")
                .WithHttpInformation(RestOperationContext.Current.IncomingRequest)
-<<<<<<< HEAD
-               .WithSystemObjects(AuditableObjectRole.Resource, AuditableObjectLifecycle.Archiving, new Uri($"{dqe.SourceQueue}/entry/{dqe.CorrelationId}"))
-               .WithSystemObjects(AuditableObjectRole.Resource, AuditableObjectLifecycle.Creation, new Uri($"{scopingKey}/entry/{retVal.CorrelationId}"))
-=======
-               .WithSystemObjects(Core.Auditing.AuditableObjectRole.Resource, Core.Auditing.AuditableObjectLifecycle.Archiving, new Uri($"urn:santedb:org:DispatcherQueueInfo/{dqe.SourceQueue}/entry/{dqe.CorrelationId}"))
-               .WithSystemObjects(Core.Auditing.AuditableObjectRole.Resource, Core.Auditing.AuditableObjectLifecycle.Creation, new Uri($"urn:santedb:org:DispatcherQueueInfo/{scopingKey}/entry/{retVal.CorrelationId}"))
->>>>>>> 7317dcca
+               .WithSystemObjects(AuditableObjectRole.Resource, AuditableObjectLifecycle.Archiving, new Uri($"urn:santedb:org:DispatcherQueueInfo/{dqe.SourceQueue}/entry/{dqe.CorrelationId}"))
+               .WithSystemObjects(AuditableObjectRole.Resource, AuditableObjectLifecycle.Creation, new Uri($"urn:santedb:org:DispatcherQueueInfo/{scopingKey}/entry/{retVal.CorrelationId}"))
                );
                 return retVal;
             }
@@ -125,11 +120,7 @@
                .WithTimestamp(DateTime.Now)
                .WithEventType("QueryQueueObject")
                .WithHttpInformation(RestOperationContext.Current.IncomingRequest)
-<<<<<<< HEAD
-               .WithSystemObjects(AuditableObjectRole.Resource, AuditableObjectLifecycle.PermanentErasure, entries.Select(o => new Uri($"{scopingKey}/entry/{o.CorrelationId}")).ToArray()));
-=======
-               .WithSystemObjects(Core.Auditing.AuditableObjectRole.Resource, Core.Auditing.AuditableObjectLifecycle.PermanentErasure, entries.Select(o => new Uri($"urn:santedb:org:DispatcherQueueInfo/{scopingKey}/entry/{o.CorrelationId}")).ToArray()));
->>>>>>> 7317dcca
+               .WithSystemObjects(AuditableObjectRole.Resource, AuditableObjectLifecycle.PermanentErasure, entries.Select(o => new Uri($"urn:santedb:org:DispatcherQueueInfo/{scopingKey}/entry/{o.CorrelationId}")).ToArray()));
 
             return new MemoryQueryResultSet(entries);
         }
@@ -139,19 +130,6 @@
         /// </summary>
         public object Remove(Type scopingType, object scopingKey, object key)
         {
-<<<<<<< HEAD
-            var data = this.m_queueService.DequeueById((String)scopingKey, (string)key);
-            AuditUtil.SendAudit(new AuditEventData()
-                .WithLocalDevice()
-                .WithUser()
-                .WithAction(ActionType.Delete)
-                .WithEventIdentifier(EventIdentifierType.ApplicationActivity)
-                .WithOutcome(OutcomeIndicator.Success)
-                .WithTimestamp(DateTime.Now)
-                .WithEventType("PurgeQueueObject")
-                .WithHttpInformation(RestOperationContext.Current.IncomingRequest)
-                .WithSystemObjects(AuditableObjectRole.Resource, AuditableObjectLifecycle.PermanentErasure, new Uri($"urn:queue:{scopingKey}/event/{key}")));
-=======
             if (key == null || key.Equals("*"))
             {
                 this.m_queueService.Purge((String)scopingKey);
@@ -180,7 +158,6 @@
                     .WithHttpInformation(RestOperationContext.Current.IncomingRequest)
                     .WithSystemObjects(Core.Auditing.AuditableObjectRole.Resource, Core.Auditing.AuditableObjectLifecycle.PermanentErasure, new Uri($"urn:santedb:org:DispatcherQueueInfo/{scopingKey}/event/{key}")));
             }
->>>>>>> 7317dcca
             return null;
         }
     }
