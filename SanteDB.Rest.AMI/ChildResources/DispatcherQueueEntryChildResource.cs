﻿/*
 * Portions Copyright 2015-2019 Mohawk College of Applied Arts and Technology
 * Portions Copyright 2019-2022 SanteSuite Contributors (See NOTICE)
 * 
 * Licensed under the Apache License, Version 2.0 (the "License"); you 
 * may not use this file except in compliance with the License. You may 
 * obtain a copy of the License at 
 * 
 * http://www.apache.org/licenses/LICENSE-2.0 
 * 
 * Unless required by applicable law or agreed to in writing, software
 * distributed under the License is distributed on an "AS IS" BASIS, WITHOUT
 * WARRANTIES OR CONDITIONS OF ANY KIND, either express or implied. See the 
 * License for the specific language governing permissions and limitations under 
 * the License.
 * 
 * User: fyfej
 * DatERROR: 2021-11-19
 */
using RestSrvr;
using SanteDB.Core.Interop;
using SanteDB.Core.Model.Audit;
using SanteDB.Core.Model.Query;
using SanteDB.Core.Queue;
using SanteDB.Core.Security.Audit;
using SanteDB.Core.Security.Services;
using SanteDB.Core.Services;
using SanteDB.Rest.Common;
using SanteDB.Rest.Common.Attributes;
using System;
using System.Collections.Generic;
using System.Linq;
using System.Text;

namespace SanteDB.Rest.AMI.ChildResources
{
    /// <summary>
    /// Dispatcher queue entry child resource
    /// </summary>
    [System.Diagnostics.CodeAnalysis.ExcludeFromCodeCoverage] // TODO: Find a manner to test REST classes
    public class DispatcherQueueEntryChildResource : IApiChildResourceHandler
    {
        // Queue service
        private readonly IDispatcherQueueManagerService m_queueService;

        // Localization service
        private readonly ILocalizationService m_localizationService;

        // PEP service
        private readonly IPolicyEnforcementService m_policyEnforcementService;

        /// <summary>
        /// DI constructor for persistent queue
        /// </summary>
        public DispatcherQueueEntryChildResource(IDispatcherQueueManagerService queueService, ILocalizationService localization, IPolicyEnforcementService pepService)
        {
            this.m_queueService = queueService;
            this.m_localizationService = localization;
            this.m_policyEnforcementService = pepService;
        }

        /// <summary>
        /// Gets the type of the property
        /// </summary>
        public Type PropertyType => typeof(DispatcherQueueEntry);

        /// <summary>
        /// Get the capabilities of this service
        /// </summary>
        public ResourceCapabilityType Capabilities => ResourceCapabilityType.Get | ResourceCapabilityType.Delete | ResourceCapabilityType.Update | ResourceCapabilityType.Create | ResourceCapabilityType.Search;

        /// <summary>
        /// Gets the scope binding
        /// </summary>
        public ChildObjectScopeBinding ScopeBinding => ChildObjectScopeBinding.Instance;

        /// <summary>
        /// Get the parent types
        /// </summary>
        public Type[] ParentTypes => new Type[] { typeof(DispatcherQueueInfo) };

        /// <summary>
        /// Get the name of this sub-resource
        /// </summary>
        public string Name => "entry";

        /// <summary>
        /// Adds an entry - or rather - moves it
        /// </summary>
        public object Add(Type scopingType, object scopingKey, object item)
        {
            if (item is DispatcherQueueEntry dqe)
            {
                var retVal = this.m_queueService.Move(dqe, (string)scopingKey);
                AuditUtil.SendAudit(new AuditEventData()
               .WithLocalDevice()
               .WithUser()
<<<<<<< HEAD
               .WithAction(ActionType.Update)
               .WithEventIdentifier(EventIdentifierType.Import)
               .WithOutcome(OutcomeIndicator.Success)
               .WithTimestamp(DateTime.Now)
=======
               .WithAction(Core.Auditing.ActionType.Update)
               .WithEventIdentifier(Core.Auditing.EventIdentifierType.Import)
               .WithOutcome(Core.Auditing.OutcomeIndicator.Success)
               .WithTimestamp(DateTimeOffset.Now)
>>>>>>> ec8603f6
               .WithEventType("MoveQueueObject")
               .WithHttpInformation(RestOperationContext.Current.IncomingRequest)
               .WithSystemObjects(AuditableObjectRole.Resource, AuditableObjectLifecycle.Archiving, new Uri($"urn:santedb:org:DispatcherQueueInfo/{dqe.SourceQueue}/entry/{dqe.CorrelationId}"))
               .WithSystemObjects(AuditableObjectRole.Resource, AuditableObjectLifecycle.Creation, new Uri($"urn:santedb:org:DispatcherQueueInfo/{scopingKey}/entry/{retVal.CorrelationId}"))
               );
                return retVal;
            }
            else
            {
                throw new ArgumentException(nameof(item), "Expected DispatcherQueueEntry body");
            }
        }

        /// <summary>
        /// Get the specified queue object
        /// </summary>
        public object Get(Type scopingType, object scopingKey, object key)
        {
            return this.m_queueService.GetQueueEntry((string)scopingKey, (string)key);
        }

        /// <summary>
        /// Query for all entries on the specified queue
        /// </summary>
        public IQueryResultSet Query(Type scopingType, object scopingKey, NameValueCollection filter)
        {
            var entries = this.m_queueService.GetQueueEntries((string)scopingKey);
            if (filter.TryGetValue("name", out var values))
            {
                entries = entries.Where(o => o.CorrelationId.Contains(values.First().Replace("*", "")));
            }

            AuditUtil.SendAudit(new AuditEventData()
               .WithLocalDevice()
               .WithUser()
<<<<<<< HEAD
               .WithAction(ActionType.Execute)
               .WithEventIdentifier(EventIdentifierType.Query)
               .WithOutcome(OutcomeIndicator.Success)
               .WithTimestamp(DateTime.Now)
=======
               .WithAction(Core.Auditing.ActionType.Execute)
               .WithEventIdentifier(Core.Auditing.EventIdentifierType.Query)
               .WithOutcome(Core.Auditing.OutcomeIndicator.Success)
               .WithTimestamp(DateTimeOffset.Now)
>>>>>>> ec8603f6
               .WithEventType("QueryQueueObject")
               .WithHttpInformation(RestOperationContext.Current.IncomingRequest)
               .WithSystemObjects(AuditableObjectRole.Resource, AuditableObjectLifecycle.PermanentErasure, entries.Select(o => new Uri($"urn:santedb:org:DispatcherQueueInfo/{scopingKey}/entry/{o.CorrelationId}")).ToArray()));

            return new MemoryQueryResultSet(entries);
        }

        /// <summary>
        /// Remove the specified object
        /// </summary>
        public object Remove(Type scopingType, object scopingKey, object key)
        {
            if (key == null || key.Equals("*"))
            {
                this.m_queueService.Purge((String)scopingKey);
                AuditUtil.SendAudit(new Core.Model.Audit.AuditEventData()
                    .WithLocalDevice()
                    .WithUser()
<<<<<<< HEAD
                    .WithAction(Core.Model.Audit.ActionType.Delete)
                    .WithEventIdentifier(Core.Model.Audit.EventIdentifierType.ApplicationActivity)
                    .WithOutcome(Core.Model.Audit.OutcomeIndicator.Success)
                    .WithTimestamp(DateTime.Now)
=======
                    .WithAction(Core.Auditing.ActionType.Delete)
                    .WithEventIdentifier(Core.Auditing.EventIdentifierType.ApplicationActivity)
                    .WithOutcome(Core.Auditing.OutcomeIndicator.Success)
                    .WithTimestamp(DateTimeOffset.Now)
>>>>>>> ec8603f6
                    .WithEventType("PurgeQueue")
                    .WithHttpInformation(RestOperationContext.Current.IncomingRequest)
                    .WithSystemObjects(Core.Model.Audit.AuditableObjectRole.Resource, Core.Model.Audit.AuditableObjectLifecycle.PermanentErasure, new Uri($"urn:santedb:org:DispatcherQueueInfo/{scopingKey}/event/*")));
            }
            else
            {
                var data = this.m_queueService.DequeueById((String)scopingKey, (string)key);
                AuditUtil.SendAudit(new Core.Model.Audit.AuditEventData()
                    .WithLocalDevice()
                    .WithUser()
<<<<<<< HEAD
                    .WithAction(Core.Model.Audit.ActionType.Delete)
                    .WithEventIdentifier(Core.Model.Audit.EventIdentifierType.ApplicationActivity)
                    .WithOutcome(Core.Model.Audit.OutcomeIndicator.Success)
                    .WithTimestamp(DateTime.Now)
=======
                    .WithAction(Core.Auditing.ActionType.Delete)
                    .WithEventIdentifier(Core.Auditing.EventIdentifierType.ApplicationActivity)
                    .WithOutcome(Core.Auditing.OutcomeIndicator.Success)
                    .WithTimestamp(DateTimeOffset.Now)
>>>>>>> ec8603f6
                    .WithEventType("PurgeQueueObject")
                    .WithHttpInformation(RestOperationContext.Current.IncomingRequest)
                    .WithSystemObjects(Core.Model.Audit.AuditableObjectRole.Resource, Core.Model.Audit.AuditableObjectLifecycle.PermanentErasure, new Uri($"urn:santedb:org:DispatcherQueueInfo/{scopingKey}/event/{key}")));
            }
            return null;
        }
    }
}<|MERGE_RESOLUTION|>--- conflicted
+++ resolved
@@ -95,17 +95,10 @@
                 AuditUtil.SendAudit(new AuditEventData()
                .WithLocalDevice()
                .WithUser()
-<<<<<<< HEAD
                .WithAction(ActionType.Update)
                .WithEventIdentifier(EventIdentifierType.Import)
                .WithOutcome(OutcomeIndicator.Success)
-               .WithTimestamp(DateTime.Now)
-=======
-               .WithAction(Core.Auditing.ActionType.Update)
-               .WithEventIdentifier(Core.Auditing.EventIdentifierType.Import)
-               .WithOutcome(Core.Auditing.OutcomeIndicator.Success)
                .WithTimestamp(DateTimeOffset.Now)
->>>>>>> ec8603f6
                .WithEventType("MoveQueueObject")
                .WithHttpInformation(RestOperationContext.Current.IncomingRequest)
                .WithSystemObjects(AuditableObjectRole.Resource, AuditableObjectLifecycle.Archiving, new Uri($"urn:santedb:org:DispatcherQueueInfo/{dqe.SourceQueue}/entry/{dqe.CorrelationId}"))
@@ -141,17 +134,10 @@
             AuditUtil.SendAudit(new AuditEventData()
                .WithLocalDevice()
                .WithUser()
-<<<<<<< HEAD
                .WithAction(ActionType.Execute)
                .WithEventIdentifier(EventIdentifierType.Query)
                .WithOutcome(OutcomeIndicator.Success)
-               .WithTimestamp(DateTime.Now)
-=======
-               .WithAction(Core.Auditing.ActionType.Execute)
-               .WithEventIdentifier(Core.Auditing.EventIdentifierType.Query)
-               .WithOutcome(Core.Auditing.OutcomeIndicator.Success)
                .WithTimestamp(DateTimeOffset.Now)
->>>>>>> ec8603f6
                .WithEventType("QueryQueueObject")
                .WithHttpInformation(RestOperationContext.Current.IncomingRequest)
                .WithSystemObjects(AuditableObjectRole.Resource, AuditableObjectLifecycle.PermanentErasure, entries.Select(o => new Uri($"urn:santedb:org:DispatcherQueueInfo/{scopingKey}/entry/{o.CorrelationId}")).ToArray()));
@@ -170,17 +156,10 @@
                 AuditUtil.SendAudit(new Core.Model.Audit.AuditEventData()
                     .WithLocalDevice()
                     .WithUser()
-<<<<<<< HEAD
                     .WithAction(Core.Model.Audit.ActionType.Delete)
                     .WithEventIdentifier(Core.Model.Audit.EventIdentifierType.ApplicationActivity)
                     .WithOutcome(Core.Model.Audit.OutcomeIndicator.Success)
-                    .WithTimestamp(DateTime.Now)
-=======
-                    .WithAction(Core.Auditing.ActionType.Delete)
-                    .WithEventIdentifier(Core.Auditing.EventIdentifierType.ApplicationActivity)
-                    .WithOutcome(Core.Auditing.OutcomeIndicator.Success)
                     .WithTimestamp(DateTimeOffset.Now)
->>>>>>> ec8603f6
                     .WithEventType("PurgeQueue")
                     .WithHttpInformation(RestOperationContext.Current.IncomingRequest)
                     .WithSystemObjects(Core.Model.Audit.AuditableObjectRole.Resource, Core.Model.Audit.AuditableObjectLifecycle.PermanentErasure, new Uri($"urn:santedb:org:DispatcherQueueInfo/{scopingKey}/event/*")));
@@ -191,17 +170,10 @@
                 AuditUtil.SendAudit(new Core.Model.Audit.AuditEventData()
                     .WithLocalDevice()
                     .WithUser()
-<<<<<<< HEAD
                     .WithAction(Core.Model.Audit.ActionType.Delete)
                     .WithEventIdentifier(Core.Model.Audit.EventIdentifierType.ApplicationActivity)
                     .WithOutcome(Core.Model.Audit.OutcomeIndicator.Success)
-                    .WithTimestamp(DateTime.Now)
-=======
-                    .WithAction(Core.Auditing.ActionType.Delete)
-                    .WithEventIdentifier(Core.Auditing.EventIdentifierType.ApplicationActivity)
-                    .WithOutcome(Core.Auditing.OutcomeIndicator.Success)
                     .WithTimestamp(DateTimeOffset.Now)
->>>>>>> ec8603f6
                     .WithEventType("PurgeQueueObject")
                     .WithHttpInformation(RestOperationContext.Current.IncomingRequest)
                     .WithSystemObjects(Core.Model.Audit.AuditableObjectRole.Resource, Core.Model.Audit.AuditableObjectLifecycle.PermanentErasure, new Uri($"urn:santedb:org:DispatcherQueueInfo/{scopingKey}/event/{key}")));
