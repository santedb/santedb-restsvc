﻿/*
 * Copyright (C) 2021 - 2021, SanteSuite Inc. and the SanteSuite Contributors (See NOTICE.md for full copyright notices)
 * Copyright (C) 2019 - 2021, Fyfe Software Inc. and the SanteSuite Contributors
 * Portions Copyright (C) 2015-2018 Mohawk College of Applied Arts and Technology
 * 
 * Licensed under the Apache License, Version 2.0 (the "License"); you 
 * may not use this file except in compliance with the License. You may 
 * obtain a copy of the License at 
 * 
 * http://www.apache.org/licenses/LICENSE-2.0 
 * 
 * Unless required by applicable law or agreed to in writing, software
 * distributed under the License is distributed on an "AS IS" BASIS, WITHOUT
 * WARRANTIES OR CONDITIONS OF ANY KIND, either express or implied. See the 
 * License for the specific language governing permissions and limitations under 
 * the License.
 * 
 * User: fyfej
 * Date: 2021-8-5
 */
using SanteDB.Core;
using SanteDB.Core.Diagnostics;
using SanteDB.Core.Interop;
using SanteDB.Core.Model;
using SanteDB.Core.Model.Acts;
using SanteDB.Core.Model.Collection;
using SanteDB.Core.Model.Entities;
using SanteDB.Core.Model.Query;
using SanteDB.Core.Security;
using SanteDB.Core.Security.Audit;
using SanteDB.Core.Services;
using SanteDB.Rest.Common.Attributes;
using System;
using System.Collections.Generic;
using System.Linq;
using System.Reflection;
using System.Xml.Serialization;

namespace SanteDB.Rest.Common
{
    /// <summary>
    /// Resource handler base
    /// </summary>
    public abstract class ResourceHandlerBase<TResource> : IServiceImplementation, IApiResourceHandler where TResource : IdentifiedData, new()
    {

        // Tracer
        protected Tracer m_tracer = Tracer.GetTracer(typeof(ResourceHandlerBase<TResource>));

        /// <summary>
        /// IRepository service
        /// </summary>
        protected IRepositoryService<TResource> m_repository = null;

        /// <summary>
        /// Localization service
        /// </summary>
        protected readonly ILocalizationService m_localizationService;

        /// <summary>
        /// Constructs the resource handler base
        /// </summary>
        public ResourceHandlerBase(ILocalizationService localizationService)
        {
            this.m_localizationService = localizationService;
        }

        /// <summary>
        /// Gets the repository
        /// </summary>
        protected IRepositoryService<TResource> GetRepository()
        {
            if (this.m_repository == null)
                this.m_repository = ApplicationServiceContext.Current.GetService<IRepositoryService<TResource>>();
            if (this.m_repository == null)
            {
                this.m_tracer.TraceError($"IRepositoryService<{typeof(TResource).FullName}> not found and no repository is found");
                throw new KeyNotFoundException(this.m_localizationService.FormatString("error.rest.common.RepositoryServiceNotFound", new { param = typeof(TResource).FullName }));
            }
            return this.m_repository;
        }

        /// <summary>
        /// Gets the scope of the resource handler
        /// </summary>
        public abstract Type Scope { get; }

        /// <summary>
        /// Gets the resource name
        /// </summary>
        public virtual string ResourceName
        {
            get
            {
                return typeof(TResource).GetCustomAttribute<XmlRootAttribute>().ElementName;
            }
        }

        /// <summary>
        /// Gets the type
        /// </summary>
        public Type Type
        {
            get
            {
                return typeof(TResource);
            }
        }

        /// <summary>
        /// Gets the capabilities of this resource handler
        /// </summary>
        public virtual ResourceCapabilityType Capabilities
        {
            get
            {
                return ResourceCapabilityType.Create |
                    ResourceCapabilityType.CreateOrUpdate |
                    ResourceCapabilityType.Delete |
                    ResourceCapabilityType.Get |
                    ResourceCapabilityType.GetVersion |
                    ResourceCapabilityType.History |
                    ResourceCapabilityType.Search |
                    ResourceCapabilityType.Update;
            }
        }

        /// <summary>
        /// Get service name
        /// </summary>
        public string ServiceName => typeof(ResourceHandlerBase<TResource>).Name;


        /// <summary>
        /// Create a resource
        /// </summary>
        [Demand(PermissionPolicyIdentifiers.LoginAsService)]
        public virtual Object Create(Object data, bool updateIfExists)
        {
            if (data == null)
            {
                this.m_tracer.TraceError($"{nameof(data)} cannot be null");
                throw new ArgumentNullException(this.m_localizationService.FormatString("error.type.ArgumentNullException.param", new { param = nameof(data) }));
            }
            else if ((this.Capabilities & ResourceCapabilityType.Create) == 0 &&
                (this.Capabilities & ResourceCapabilityType.CreateOrUpdate) == 0)
                throw new NotSupportedException(this.m_localizationService.GetString("error.type.NotSupportedException"));

            var bundle = data as Bundle;

            bundle?.Reconstitute();

            var processData = bundle?.GetFocalObject() ?? data;
            
            try
            {
                if (!(processData is TResource))
                {
                    this.m_tracer.TraceError($"Invalid data submission. Expected {typeof(TResource).FullName} but received {processData.GetType().FullName}. If you are submitting a bundle, ensure it has an entry point.");
                    throw new ArgumentException(this.m_localizationService.FormatString("error.rest.common.invalidDataSubmission", new 
                    { 
                        param = typeof(TResource).FullName,
                        param1 = processData.GetType().FullName
                    }));
                }
                else if (processData is TResource)
                {

                    var resourceData = processData as TResource;
                    resourceData = updateIfExists ? this.GetRepository().Save(resourceData) : this.GetRepository().Insert(resourceData);

                    AuditUtil.AuditCreate(Core.Model.Audit.OutcomeIndicator.Success, null, resourceData);
                  
                    return resourceData;
                }
            }
            catch (Exception e)
            {
<<<<<<< HEAD
                AuditUtil.AuditCreate(Core.Model.Audit.OutcomeIndicator.MinorFail, null, data);
                throw new Exception($"Error creating {data}", e);
=======
                AuditUtil.AuditCreate(Core.Auditing.OutcomeIndicator.MinorFail, null, data);
                this.m_tracer.TraceError($"Error creating {data}");
                throw new Exception(this.m_localizationService.FormatString("error.rest.common.errorCreatingParam", new { param = nameof(data) }), e);
>>>>>>> c0bc9ceb
            }
            this.m_tracer.TraceError($"Invalid data type: {nameof(data)}");
            throw new ArgumentException(nameof(data), this.m_localizationService.GetString("error.rest.common.invalidDataType"));
        }

        /// <summary>
        /// Read clinical data
        /// </summary>
        [Demand(PermissionPolicyIdentifiers.LoginAsService)]
        public virtual Object Get(object id, object versionId)
        {
            if ((this.Capabilities & ResourceCapabilityType.Get) == 0 &&
                (this.Capabilities & ResourceCapabilityType.GetVersion) == 0)
                throw new NotSupportedException(this.m_localizationService.GetString("error.type.NotSupportedException"));

            try
            {
                var retVal = this.GetRepository().Get((Guid)id, (Guid)versionId);
                if(retVal is Entity || retVal is Act)
                    AuditUtil.AuditRead(Core.Model.Audit.OutcomeIndicator.Success, id.ToString(), retVal);
                return retVal;
            }
            catch (Exception e)
            {
<<<<<<< HEAD
                AuditUtil.AuditRead<TResource>(Core.Model.Audit.OutcomeIndicator.MinorFail, id.ToString());
                throw new Exception($"Error getting resource {id}", e);
=======
                AuditUtil.AuditRead<TResource>(Core.Auditing.OutcomeIndicator.MinorFail, id.ToString());
                this.m_tracer.TraceError($"Error getting resource {id}");
                throw new Exception(this.m_localizationService.FormatString("error.rest.common.gettingResource", new { param = nameof(id) }), e);
>>>>>>> c0bc9ceb

            }
        }

        /// <summary>
        /// Obsolete data
        /// </summary>
        [Demand(PermissionPolicyIdentifiers.LoginAsService)]
        public virtual Object Obsolete(object key)
        {
            if ((this.Capabilities & ResourceCapabilityType.Delete) == 0)
                throw new NotSupportedException(this.m_localizationService.GetString("error.type.NotSupportedException"));

            try
            {
                var retVal = this.GetRepository().Obsolete((Guid)key);
                AuditUtil.AuditDelete(Core.Model.Audit.OutcomeIndicator.Success, key.ToString(), retVal);
                return retVal;
            }
            catch (Exception e)
            {
<<<<<<< HEAD
                AuditUtil.AuditDelete<TResource>(Core.Model.Audit.OutcomeIndicator.MinorFail, key.ToString());
                throw new Exception($"Error obsoleting resource {key}", e);
=======
                AuditUtil.AuditDelete<TResource>(Core.Auditing.OutcomeIndicator.MinorFail, key.ToString());
                this.m_tracer.TraceError($"Error obsoleting resource {key}");
                throw new Exception(this.m_localizationService.FormatString("error.rest.common.obsoletingResource", new { param = nameof(key) }), e);
>>>>>>> c0bc9ceb

            }
        }

        /// <summary>
        /// Perform a query 
        /// </summary>
        [Demand(PermissionPolicyIdentifiers.LoginAsService)]
        public virtual IEnumerable<Object> Query(NameValueCollection queryParameters)
        {
            if ((this.Capabilities & ResourceCapabilityType.Search) == 0)
                throw new NotSupportedException(this.m_localizationService.GetString("error.type.NotSupportedException"));

            try
            {
                int tr = 0;
                var retVal = this.Query(queryParameters, 0, 100, out tr);

                return retVal;
            }
            catch (Exception e)
            {
                this.m_tracer.TraceError("Error querying data source");
                throw new Exception(this.m_localizationService.GetString("error.rest.common.queryDataSource"), e);

            }

        }

        /// <summary>
        /// Perform the actual query
        /// </summary>
        [Demand(PermissionPolicyIdentifiers.LoginAsService)]
        public virtual IEnumerable<Object> Query(NameValueCollection queryParameters, int offset, int count, out int totalCount)
        {
            if ((this.Capabilities & ResourceCapabilityType.Search) == 0)
                throw new NotSupportedException(this.m_localizationService.GetString("error.type.NotSupportedException"));
            try
            {
                IEnumerable<TResource> retVal = null;

                // IS this a freetext search? 
                if (queryParameters.ContainsKey("_any"))
                {
                    var fts = ApplicationServiceContext.Current.GetService<IFreetextSearchService>();
                    if (fts == null)
                    {
                        this.m_tracer.TraceError("Attempting to run a freetext search in a context which does not support freetext searches");
                        throw new InvalidOperationException(this.m_localizationService.GetString("error.rest.common.freetextNotSupported"));
                    }

                    // Order by
                    ModelSort<TResource>[] sortParameters = null;
                    if (queryParameters.TryGetValue("_orderBy", out List<String> orderBy))
                        sortParameters = QueryExpressionParser.BuildSort<TResource>(orderBy);

                    Guid queryId = Guid.Empty;
                    if (queryParameters.TryGetValue("_queryId", out List<String> query))
                        queryId = Guid.Parse(query.First());

                    retVal = fts.Search<TResource>(queryParameters["_any"].ToArray(), queryId, offset, count, out totalCount, sortParameters);
                }
                else
                {
                    var queryExpression = QueryExpressionParser.BuildLinqExpression<TResource>(queryParameters, null, false);
                    List<String> query = null, id = null, orderBy = null;

                    // Order by
                    ModelSort<TResource>[] sortParameters = null;
                    if (queryParameters.TryGetValue("_orderBy", out orderBy))
                        sortParameters = QueryExpressionParser.BuildSort<TResource>(orderBy);

                    if (queryParameters.TryGetValue("_id", out id))
                    {
                        var obj = this.GetRepository().Get(Guid.Parse(id.First()));
                        if (obj != null)
                            retVal = new List<TResource>() { obj };
                        else
                            retVal = new List<TResource>();
                        totalCount = retVal.Count();
                    }
                    else if (queryParameters.TryGetValue("_queryId", out query) && this.GetRepository() is IPersistableQueryRepositoryService<TResource>)
                    {
                        Guid queryId = Guid.Parse(query[0]);
                        List<String> data = null;
                        if (queryParameters.TryGetValue("_subscription", out data))
                        { // subscription based query
                            totalCount = 0;
                            retVal = ApplicationServiceContext.Current.GetService<ISubscriptionExecutor>()?.Execute(Guid.Parse(data.First()), queryParameters, offset, count, out totalCount, queryId).OfType<TResource>();
                        }
                        else
                            retVal = (this.GetRepository() as IPersistableQueryRepositoryService<TResource>).Find(queryExpression, offset, count, out totalCount, queryId, sortParameters);
                    }
                    else
                    {
                        retVal = this.GetRepository().Find(queryExpression, offset, count, out totalCount, sortParameters);
                    }
                }
                if (typeof(Act).IsAssignableFrom(typeof(TResource)) || typeof(Entity).IsAssignableFrom(typeof(TResource)))
                    AuditUtil.AuditQuery(Core.Model.Audit.OutcomeIndicator.Success, queryParameters.ToString(), retVal.ToArray());
                return retVal;
            }
            catch (Exception e)
            {
<<<<<<< HEAD
                AuditUtil.AuditQuery<TResource>(Core.Model.Audit.OutcomeIndicator.MinorFail, queryParameters.ToString());
                throw new Exception("Error querying underlying repository", e);
=======
                AuditUtil.AuditQuery<TResource>(Core.Auditing.OutcomeIndicator.MinorFail, queryParameters.ToString());
                this.m_tracer.TraceError("Error querying underlying repository");
                throw new Exception(this.m_localizationService.GetString("error.rest.common.queryingRepository"), e);
>>>>>>> c0bc9ceb
            }
        }

        /// <summary>
        /// Perform an update
        /// </summary>
        [Demand(PermissionPolicyIdentifiers.LoginAsService)]
        public virtual Object Update(Object data)
        {

            if ((this.Capabilities & ResourceCapabilityType.Update) == 0)
                throw new NotSupportedException(this.m_localizationService.GetString("error.type.NotSupportedException"));

            Bundle bundleData = data as Bundle;
            bundleData?.Reconstitute();
            var processData = bundleData?.GetFocalObject() ?? data;

            try
            {
                if (!(processData is TResource))
                {
                    this.m_tracer.TraceError($"Invalid data submission. Expected {typeof(TResource).FullName} but received {processData.GetType().FullName}. If you are submitting a bundle, ensure it has an entry point");
                    throw new ArgumentException(this.m_localizationService.FormatString("error.rest.common.invalidDataSubmission", new
                    {
                        param = typeof(TResource).FullName,
                        param1 = processData.GetType().FullName
                    }));
                }
                else if (processData is TResource)
                {
                    var entityData = processData as TResource;

                    var retVal = this.GetRepository().Save(entityData);
                    AuditUtil.AuditUpdate(Core.Model.Audit.OutcomeIndicator.Success, null, retVal);
                    return retVal;
                }
                else
                {
                    this.m_tracer.TraceError("Invalid persistence type");
                    throw new ArgumentException(this.m_localizationService.GetString("error.rest.common.invalidPersistentType"));
                }
            }
            catch (Exception e)
            {
<<<<<<< HEAD
                AuditUtil.AuditUpdate(Core.Model.Audit.OutcomeIndicator.MinorFail, null, data);
                throw new Exception("Error updating resource", e);
=======
                AuditUtil.AuditUpdate(Core.Auditing.OutcomeIndicator.MinorFail, null, data);
                this.m_tracer.TraceError("Error updating resource");
                throw new Exception(this.m_localizationService.GetString("error.rest.common.updatingResource"), e);
>>>>>>> c0bc9ceb
            }
        }
    }
}<|MERGE_RESOLUTION|>--- conflicted
+++ resolved
@@ -176,14 +176,9 @@
             }
             catch (Exception e)
             {
-<<<<<<< HEAD
-                AuditUtil.AuditCreate(Core.Model.Audit.OutcomeIndicator.MinorFail, null, data);
-                throw new Exception($"Error creating {data}", e);
-=======
                 AuditUtil.AuditCreate(Core.Auditing.OutcomeIndicator.MinorFail, null, data);
                 this.m_tracer.TraceError($"Error creating {data}");
                 throw new Exception(this.m_localizationService.FormatString("error.rest.common.errorCreatingParam", new { param = nameof(data) }), e);
->>>>>>> c0bc9ceb
             }
             this.m_tracer.TraceError($"Invalid data type: {nameof(data)}");
             throw new ArgumentException(nameof(data), this.m_localizationService.GetString("error.rest.common.invalidDataType"));
@@ -208,14 +203,9 @@
             }
             catch (Exception e)
             {
-<<<<<<< HEAD
-                AuditUtil.AuditRead<TResource>(Core.Model.Audit.OutcomeIndicator.MinorFail, id.ToString());
-                throw new Exception($"Error getting resource {id}", e);
-=======
                 AuditUtil.AuditRead<TResource>(Core.Auditing.OutcomeIndicator.MinorFail, id.ToString());
                 this.m_tracer.TraceError($"Error getting resource {id}");
                 throw new Exception(this.m_localizationService.FormatString("error.rest.common.gettingResource", new { param = nameof(id) }), e);
->>>>>>> c0bc9ceb
 
             }
         }
@@ -237,14 +227,9 @@
             }
             catch (Exception e)
             {
-<<<<<<< HEAD
-                AuditUtil.AuditDelete<TResource>(Core.Model.Audit.OutcomeIndicator.MinorFail, key.ToString());
-                throw new Exception($"Error obsoleting resource {key}", e);
-=======
                 AuditUtil.AuditDelete<TResource>(Core.Auditing.OutcomeIndicator.MinorFail, key.ToString());
                 this.m_tracer.TraceError($"Error obsoleting resource {key}");
                 throw new Exception(this.m_localizationService.FormatString("error.rest.common.obsoletingResource", new { param = nameof(key) }), e);
->>>>>>> c0bc9ceb
 
             }
         }
@@ -349,14 +334,9 @@
             }
             catch (Exception e)
             {
-<<<<<<< HEAD
-                AuditUtil.AuditQuery<TResource>(Core.Model.Audit.OutcomeIndicator.MinorFail, queryParameters.ToString());
-                throw new Exception("Error querying underlying repository", e);
-=======
                 AuditUtil.AuditQuery<TResource>(Core.Auditing.OutcomeIndicator.MinorFail, queryParameters.ToString());
                 this.m_tracer.TraceError("Error querying underlying repository");
                 throw new Exception(this.m_localizationService.GetString("error.rest.common.queryingRepository"), e);
->>>>>>> c0bc9ceb
             }
         }
 
@@ -401,14 +381,9 @@
             }
             catch (Exception e)
             {
-<<<<<<< HEAD
-                AuditUtil.AuditUpdate(Core.Model.Audit.OutcomeIndicator.MinorFail, null, data);
-                throw new Exception("Error updating resource", e);
-=======
                 AuditUtil.AuditUpdate(Core.Auditing.OutcomeIndicator.MinorFail, null, data);
                 this.m_tracer.TraceError("Error updating resource");
                 throw new Exception(this.m_localizationService.GetString("error.rest.common.updatingResource"), e);
->>>>>>> c0bc9ceb
             }
         }
     }
