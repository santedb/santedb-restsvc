﻿/*
 * Copyright (C) 2021 - 2022, SanteSuite Inc. and the SanteSuite Contributors (See NOTICE.md for full copyright notices)
 * Copyright (C) 2019 - 2021, Fyfe Software Inc. and the SanteSuite Contributors
 * Portions Copyright (C) 2015-2018 Mohawk College of Applied Arts and Technology
 * 
 * Licensed under the Apache License, Version 2.0 (the "License"); you 
 * may not use this file except in compliance with the License. You may 
 * obtain a copy of the License at 
 * 
 * http://www.apache.org/licenses/LICENSE-2.0 
 * 
 * Unless required by applicable law or agreed to in writing, software
 * distributed under the License is distributed on an "AS IS" BASIS, WITHOUT
 * WARRANTIES OR CONDITIONS OF ANY KIND, either express or implied. See the 
 * License for the specific language governing permissions and limitations under 
 * the License.
 * 
 * User: fyfej
 * Date: 2022-5-30
 */
using SanteDB.Core.Diagnostics;
using SanteDB.Core.Interop;
using SanteDB.Core.Model;
using SanteDB.Core.Model.Acts;
using SanteDB.Core.Model.Audit;
using SanteDB.Core.Model.Collection;
using SanteDB.Core.Model.Entities;
using SanteDB.Core.Model.Query;
using SanteDB.Core.Security;
using SanteDB.Core.Security.Audit;
using SanteDB.Core.Services;
using SanteDB.Rest.Common.Attributes;
using System;
using System.Collections.Generic;
using System.Collections.Specialized;
using System.Reflection;
using System.Xml.Serialization;

namespace SanteDB.Rest.Common
{
    /// <summary>
    /// Resource handler base
    /// </summary>
    [System.Diagnostics.CodeAnalysis.ExcludeFromCodeCoverage] // TODO: Design a shim for testing REST context functions
    public abstract class ResourceHandlerBase<TResource> : IServiceImplementation, IApiResourceHandler where TResource : IdentifiedData, new()
    {
        // Tracer
        protected readonly Tracer m_tracer = Tracer.GetTracer(typeof(ResourceHandlerBase<TResource>));

        /// <summary>
        /// IRepository service
        /// </summary>
        protected IRepositoryService<TResource> m_repository = null;

        /// <summary>
        /// Localization service
        /// </summary>
        protected readonly ILocalizationService m_localizationService;

        /// <summary>
        /// Freetext search
        /// </summary>
        protected readonly IFreetextSearchService m_freetextSearch;

        readonly IAuditService _AuditService;

        /// <summary>
        /// Constructs the resource handler base
        /// </summary>
        public ResourceHandlerBase(ILocalizationService localizationService, IFreetextSearchService freetextSearchService, IRepositoryService<TResource> repositoryService, IAuditService auditService)
        {
            this.m_localizationService = localizationService;
            this.m_repository = repositoryService;
            this.m_freetextSearch = freetextSearchService;
            _AuditService = auditService;
        }

        /// <summary>
        /// Gets the scope of the resource handler
        /// </summary>
        public abstract Type Scope { get; }

        /// <summary>
        /// Gets the resource name
        /// </summary>
        public virtual string ResourceName
        {
            get
            {
                return typeof(TResource).GetCustomAttribute<XmlRootAttribute>().ElementName;
            }
        }

        /// <summary>
        /// Gets the type
        /// </summary>
        public Type Type
        {
            get
            {
                return typeof(TResource);
            }
        }

        /// <summary>
        /// Gets the capabilities of this resource handler
        /// </summary>
        public virtual ResourceCapabilityType Capabilities
        {
            get
            {
                return ResourceCapabilityType.Create |
                    ResourceCapabilityType.CreateOrUpdate |
                    ResourceCapabilityType.Delete |
                    ResourceCapabilityType.Get |
                    ResourceCapabilityType.GetVersion |
                    ResourceCapabilityType.History |
                    ResourceCapabilityType.Search |
                    ResourceCapabilityType.Update;
            }
        }

        /// <summary>
        /// Get service name
        /// </summary>
        public string ServiceName => typeof(ResourceHandlerBase<TResource>).Name;

        /// <summary>
        /// Create a resource
        /// </summary>
        [Demand(PermissionPolicyIdentifiers.LoginAsService)]
        public virtual Object Create(Object data, bool updateIfExists)
        {
            if (data == null)
            {
                this.m_tracer.TraceError($"{nameof(data)} cannot be null");
                throw new ArgumentNullException(this.m_localizationService.GetString("error.type.ArgumentNullException.param", new { param = nameof(data) }));
            }
            else if ((this.Capabilities & ResourceCapabilityType.Create) == 0 &&
                (this.Capabilities & ResourceCapabilityType.CreateOrUpdate) == 0)
            {
                throw new NotSupportedException(this.m_localizationService.GetString("error.type.NotSupportedException"));
            }

            var bundle = data as Bundle;

            bundle?.Reconstitute();

            var processData = bundle?.GetFocalObject() ?? data;

            try
            {
                if (!(processData is TResource))
                {
                    this.m_tracer.TraceError($"Invalid data submission. Expected {typeof(TResource).FullName} but received {processData.GetType().FullName}. If you are submitting a bundle, ensure it has an entry point.");
                    throw new ArgumentException(this.m_localizationService.GetString("error.rest.common.invalidDataSubmission", new
                    {
                        param = typeof(TResource).FullName,
                        param1 = processData.GetType().FullName
                    }));
                }
                else if (processData is TResource)
                {
                    var resourceData = processData as TResource;
                    resourceData = updateIfExists ? this.m_repository.Save(resourceData) : this.m_repository.Insert(resourceData);

                    _AuditService.Audit().ForCreate(OutcomeIndicator.Success, null, resourceData).Send();

                    return resourceData;
                }
            }
            catch (Exception e)
            {
                _AuditService.Audit().ForCreate(OutcomeIndicator.MinorFail, null, data).Send();
                this.m_tracer.TraceError($"Error creating {data}");
                throw new Exception(this.m_localizationService.GetString("error.rest.common.errorCreatingParam", new { param = nameof(data) }), e);
            }
            this.m_tracer.TraceError($"Invalid data type: {nameof(data)}");
            throw new ArgumentException(nameof(data), this.m_localizationService.GetString("error.rest.common.invalidDataType"));
        }

        /// <summary>
        /// Read clinical data
        /// </summary>
        [Demand(PermissionPolicyIdentifiers.LoginAsService)]
        public virtual Object Get(object id, object versionId)
        {
            if ((this.Capabilities & ResourceCapabilityType.Get) == 0 &&
                (this.Capabilities & ResourceCapabilityType.GetVersion) == 0)
            {
                throw new NotSupportedException(this.m_localizationService.GetString("error.type.NotSupportedException"));
            }

            try
            {
                var retVal = this.m_repository.Get((Guid)id, (Guid)versionId);
                if (retVal is Entity || retVal is Act)
<<<<<<< HEAD
                    _AuditService.Audit().ForRead(OutcomeIndicator.Success, id.ToString(), retVal).Send();
=======
                {
                    AuditUtil.AuditRead(OutcomeIndicator.Success, id.ToString(), retVal);
                }

>>>>>>> bc2d7c83
                return retVal;
            }
            catch (Exception e)
            {
                _AuditService.Audit().ForRead<TResource>(OutcomeIndicator.MinorFail, id.ToString()).Send();
                this.m_tracer.TraceError($"Error getting resource {id}");
                throw new Exception(this.m_localizationService.GetString("error.rest.common.gettingResource", new { param = nameof(id) }), e);
            }
        }

        /// <summary>
        /// Obsolete data
        /// </summary>
        [Demand(PermissionPolicyIdentifiers.LoginAsService)]
        public virtual Object Delete(object key)
        {
            if ((this.Capabilities & ResourceCapabilityType.Delete) == 0)
            {
                throw new NotSupportedException(this.m_localizationService.GetString("error.type.NotSupportedException"));
            }

            try
            {
                var retVal = this.m_repository.Delete((Guid)key);
                _AuditService.Audit().ForDelete(OutcomeIndicator.Success, key.ToString(), retVal).Send();
                return retVal;
            }
            catch (Exception e)
            {
                _AuditService.Audit().ForDelete<TResource>(OutcomeIndicator.MinorFail, key.ToString()).Send();
                this.m_tracer.TraceError($"Error obsoleting resource {key}");
                throw new Exception(this.m_localizationService.GetString("error.rest.common.obsoletingResource", new { param = nameof(key) }), e);
            }
        }

        /// <summary>
        /// Perform a query
        /// </summary>
        [Demand(PermissionPolicyIdentifiers.LoginAsService)]
        public virtual IQueryResultSet Query(NameValueCollection queryParameters)
        {
            if ((this.Capabilities & ResourceCapabilityType.Search) == 0)
            {
                throw new NotSupportedException(this.m_localizationService.GetString("error.type.NotSupportedException"));
            }

            try
            {
                if ((this.Capabilities & ResourceCapabilityType.Search) == 0)
                {
                    throw new NotSupportedException(this.m_localizationService.GetString("error.type.NotSupportedException"));
                }

                if (queryParameters.TryGetValue("_any", out var terms))
                {
                    return this.HandleFreeTextSearch(terms);
                }
                else
                {
                    var queryExpression = QueryExpressionParser.BuildLinqExpression<TResource>(queryParameters, null, false);
                    return this.m_repository.Find(queryExpression);
                }
            }
            catch (Exception e)
            {
                this.m_tracer.TraceError("Error querying data source");
                throw new Exception(this.m_localizationService.GetString("error.rest.common.queryDataSource"), e);
            }
        }

        /// <summary>
        /// Handle freetext search
        /// </summary>
        protected virtual IQueryResultSet HandleFreeTextSearch(IEnumerable<string> terms)
        {
            throw new NotSupportedException();
        }

        /// <summary>
        /// Perform an update
        /// </summary>
        [Demand(PermissionPolicyIdentifiers.LoginAsService)]
        public virtual Object Update(Object data)
        {
            if ((this.Capabilities & ResourceCapabilityType.Update) == 0)
            {
                throw new NotSupportedException(this.m_localizationService.GetString("error.type.NotSupportedException"));
            }

            Bundle bundleData = data as Bundle;
            bundleData?.Reconstitute();
            var processData = bundleData?.GetFocalObject() ?? data;

            try
            {
                if (!(processData is TResource))
                {
                    this.m_tracer.TraceError($"Invalid data submission. Expected {typeof(TResource).FullName} but received {processData.GetType().FullName}. If you are submitting a bundle, ensure it has an entry point");
                    throw new ArgumentException(this.m_localizationService.GetString("error.rest.common.invalidDataSubmission", new
                    {
                        param = typeof(TResource).FullName,
                        param1 = processData.GetType().FullName
                    }));
                }
                else if (processData is TResource)
                {
                    var entityData = processData as TResource;

                    var retVal = this.m_repository.Save(entityData);
                    _AuditService.Audit().ForUpdate(OutcomeIndicator.Success, null, retVal).Send();
                    return retVal;
                }
                else
                {
                    this.m_tracer.TraceError("Invalid persistence type");
                    throw new ArgumentException(this.m_localizationService.GetString("error.rest.common.invalidPersistentType"));
                }
            }
            catch (Exception e)
            {
                _AuditService.Audit().ForUpdate(OutcomeIndicator.MinorFail, null, data).Send();
                this.m_tracer.TraceError("Error updating resource");
                throw new Exception(this.m_localizationService.GetString("error.rest.common.updatingResource"), e);
            }
        }
    }
}<|MERGE_RESOLUTION|>--- conflicted
+++ resolved
@@ -195,14 +195,10 @@
             {
                 var retVal = this.m_repository.Get((Guid)id, (Guid)versionId);
                 if (retVal is Entity || retVal is Act)
-<<<<<<< HEAD
+                { 
                     _AuditService.Audit().ForRead(OutcomeIndicator.Success, id.ToString(), retVal).Send();
-=======
-                {
-                    AuditUtil.AuditRead(OutcomeIndicator.Success, id.ToString(), retVal);
-                }
-
->>>>>>> bc2d7c83
+                }
+
                 return retVal;
             }
             catch (Exception e)
