﻿/*
 * Copyright (C) 2021 - 2021, SanteSuite Inc. and the SanteSuite Contributors (See NOTICE.md for full copyright notices)
 * Copyright (C) 2019 - 2021, Fyfe Software Inc. and the SanteSuite Contributors
 * Portions Copyright (C) 2015-2018 Mohawk College of Applied Arts and Technology
 * 
 * Licensed under the Apache License, Version 2.0 (the "License"); you 
 * may not use this file except in compliance with the License. You may 
 * obtain a copy of the License at 
 * 
 * http://www.apache.org/licenses/LICENSE-2.0 
 * 
 * Unless required by applicable law or agreed to in writing, software
 * distributed under the License is distributed on an "AS IS" BASIS, WITHOUT
 * WARRANTIES OR CONDITIONS OF ANY KIND, either express or implied. See the 
 * License for the specific language governing permissions and limitations under 
 * the License.
 * 
 * User: fyfej
 * Date: 2021-8-5
 */
using SanteDB.Core.Diagnostics;
using SanteDB.Core.Model;
using SanteDB.Core.Model.Collection;
using System;
using System.Collections.Generic;
using System.Diagnostics.Tracing;
using System.Linq;

namespace SanteDB.Rest.Common
{
    /// <summary>
    /// Bundle utility
    /// </summary>
    public static class BundleUtil
    {
        // Trace source
        private static Tracer m_traceSource = new Tracer("SanteDB.Messaging.HDSI");

        /// <summary>
        /// Create a bundle
        /// </summary>
        public static Bundle CreateBundle(IEnumerable<IdentifiedData> resourceRoot, int totalResults, int offset, bool lean)
        {
            m_traceSource.TraceEvent(EventLevel.Verbose, "Creating bundle for results {0}..{1} of {2}", offset, offset + resourceRoot.Count(), totalResults);
            try
            {
                Bundle retVal = new Bundle();
                retVal.Key = Guid.NewGuid();
                retVal.Count = resourceRoot.Count();
                retVal.Offset = offset;
                retVal.TotalResults = totalResults;
                if (resourceRoot == null)
                    return retVal;

                foreach (var itm in resourceRoot)
                {
                    if (itm == null)
                        continue;
                    if (!retVal.HasTag(itm.Tag) && itm.Key.HasValue)
                    {
                        retVal.Add(itm);
<<<<<<< HEAD
                        if(!lean)
                            Bundle.ProcessModel(itm.Clone(), retVal, !lean);
=======
                        if (!lean)
                            Bundle.ProcessModel(itm.GetLocked(), retVal, !lean);
>>>>>>> d3a0b5db
                    }
                }

                return retVal;

            }
            catch (Exception e)
            {
                m_traceSource.TraceEvent(EventLevel.Verbose, "Error building bundle: {0}", e);
                throw;
            }
        }
    }
}<|MERGE_RESOLUTION|>--- conflicted
+++ resolved
@@ -2,19 +2,19 @@
  * Copyright (C) 2021 - 2021, SanteSuite Inc. and the SanteSuite Contributors (See NOTICE.md for full copyright notices)
  * Copyright (C) 2019 - 2021, Fyfe Software Inc. and the SanteSuite Contributors
  * Portions Copyright (C) 2015-2018 Mohawk College of Applied Arts and Technology
- * 
- * Licensed under the Apache License, Version 2.0 (the "License"); you 
- * may not use this file except in compliance with the License. You may 
- * obtain a copy of the License at 
- * 
- * http://www.apache.org/licenses/LICENSE-2.0 
- * 
+ *
+ * Licensed under the Apache License, Version 2.0 (the "License"); you
+ * may not use this file except in compliance with the License. You may
+ * obtain a copy of the License at
+ *
+ * http://www.apache.org/licenses/LICENSE-2.0
+ *
  * Unless required by applicable law or agreed to in writing, software
  * distributed under the License is distributed on an "AS IS" BASIS, WITHOUT
- * WARRANTIES OR CONDITIONS OF ANY KIND, either express or implied. See the 
- * License for the specific language governing permissions and limitations under 
+ * WARRANTIES OR CONDITIONS OF ANY KIND, either express or implied. See the
+ * License for the specific language governing permissions and limitations under
  * the License.
- * 
+ *
  * User: fyfej
  * Date: 2021-8-5
  */
@@ -59,18 +59,12 @@
                     if (!retVal.HasTag(itm.Tag) && itm.Key.HasValue)
                     {
                         retVal.Add(itm);
-<<<<<<< HEAD
                         if(!lean)
                             Bundle.ProcessModel(itm.Clone(), retVal, !lean);
-=======
-                        if (!lean)
-                            Bundle.ProcessModel(itm.GetLocked(), retVal, !lean);
->>>>>>> d3a0b5db
                     }
                 }
 
                 return retVal;
-
             }
             catch (Exception e)
             {
