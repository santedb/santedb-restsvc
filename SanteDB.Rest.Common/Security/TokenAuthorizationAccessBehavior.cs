--- conflicted
+++ resolved
@@ -2,19 +2,19 @@
  * Copyright (C) 2021 - 2021, SanteSuite Inc. and the SanteSuite Contributors (See NOTICE.md for full copyright notices)
  * Copyright (C) 2019 - 2021, Fyfe Software Inc. and the SanteSuite Contributors
  * Portions Copyright (C) 2015-2018 Mohawk College of Applied Arts and Technology
- * 
- * Licensed under the Apache License, Version 2.0 (the "License"); you 
- * may not use this file except in compliance with the License. You may 
- * obtain a copy of the License at 
- * 
- * http://www.apache.org/licenses/LICENSE-2.0 
- * 
+ *
+ * Licensed under the Apache License, Version 2.0 (the "License"); you
+ * may not use this file except in compliance with the License. You may
+ * obtain a copy of the License at
+ *
+ * http://www.apache.org/licenses/LICENSE-2.0
+ *
  * Unless required by applicable law or agreed to in writing, software
  * distributed under the License is distributed on an "AS IS" BASIS, WITHOUT
- * WARRANTIES OR CONDITIONS OF ANY KIND, either express or implied. See the 
- * License for the specific language governing permissions and limitations under 
+ * WARRANTIES OR CONDITIONS OF ANY KIND, either express or implied. See the
+ * License for the specific language governing permissions and limitations under
  * the License.
- * 
+ *
  * User: fyfej
  * Date: 2021-8-5
  */
@@ -23,11 +23,7 @@
 using SanteDB.Core;
 using SanteDB.Core.Diagnostics;
 using SanteDB.Core.Security;
-<<<<<<< HEAD
 using SanteDB.Core.Security.Services;
-=======
-using SanteDB.Core.Security.Audit;
->>>>>>> a63576cb
 using SanteDB.Core.Services;
 using System;
 using System.Collections.Generic;
@@ -43,7 +39,6 @@
     [DisplayName("BEARER Token Authorization")]
     public class TokenAuthorizationAccessBehavior : IServicePolicy, IServiceBehavior
     {
-
         /// <summary>
         /// Gets the session property name
         /// </summary>
@@ -87,7 +82,6 @@
                 // Http message inbound
                 var httpMessage = RestOperationContext.Current.IncomingRequest;
 
-
                 // Get the authorize header
                 String authorization = httpMessage.Headers["Authorization"];
                 if (authorization == null)
@@ -108,10 +102,10 @@
                         var contextToken = this.CheckBearerAccess(auth[1]);
                         RestOperationContext.Current.Disposed += (o, e) => contextToken.Dispose();
                         break;
+
                     default:
                         throw new SecuritySessionException(SessionExceptionType.TokenType, "Invalid authentication scheme", null);
                 }
-
             }
             catch (UnauthorizedAccessException e)
             {
@@ -130,7 +124,6 @@
                 this.m_traceSource.TraceError("Token Error (From: {0}) : {1}", RestOperationContext.Current.IncomingRequest.RemoteEndPoint, e);
                 AuditUtil.AuditNetworkRequestFailure(e, RestOperationContext.Current.IncomingRequest.Url, RestOperationContext.Current.IncomingRequest.Headers, null);
                 throw new SecuritySessionException(SessionExceptionType.Other, e.Message, e);
-
             }
         }
         /// <summary>
