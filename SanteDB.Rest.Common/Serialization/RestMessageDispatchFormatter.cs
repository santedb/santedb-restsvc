--- conflicted
+++ resolved
@@ -381,10 +381,6 @@
                         case SanteDBExtendedMimeTypes.JsonViewModel:
 
 
-<<<<<<< HEAD
-
-=======
->>>>>>> b332e85e
                             if (result is IdentifiedData id)
                             {
 #if DEBUG
